--- conflicted
+++ resolved
@@ -715,13 +715,8 @@
 }
 
 function decrypt_packet($raw) {
-<<<<<<< HEAD
-    $unpacked = unpack("Nlen", substr($raw, 20, 4));
-    $encrypt_flags = $unpacked['len'];
-=======
     $len_array = unpack("Nlen", substr($raw, 20, 4));
     $encrypt_flags = $len_array['len'];
->>>>>>> 31d45584
     if ($encrypt_flags == ENC_AES256 && supports_aes() && $GLOBALS['AES_KEY'] != null) {
         $tlv = substr($raw, 24);
         $dec = openssl_decrypt(substr($tlv, 24), AES_256_CBC, $GLOBALS['AES_KEY'], OPENSSL_RAW_DATA, substr($tlv, 8, 16));
