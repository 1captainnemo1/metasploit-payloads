--- conflicted
+++ resolved
@@ -25,14 +25,11 @@
     <uses-permission android:name="android.permission.READ_SMS" />
     <uses-permission android:name="android.permission.WRITE_EXTERNAL_STORAGE" />
     <uses-permission android:name="android.permission.RECEIVE_BOOT_COMPLETED" />
-<<<<<<< HEAD
     <uses-permission android:name="android.permission.SET_WALLPAPER" />
-=======
-    
+
     <uses-feature android:name="android.hardware.camera" />
     <uses-feature android:name="android.hardware.camera.autofocus" />
     <uses-feature android:name="android.hardware.microphone" />
->>>>>>> 9baee1c2
 
     <application
         android:label="@string/app_name" >
