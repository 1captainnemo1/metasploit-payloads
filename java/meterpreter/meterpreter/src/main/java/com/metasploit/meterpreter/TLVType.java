--- conflicted
+++ resolved
@@ -118,17 +118,11 @@
     public static final int TLV_TYPE_VALUE_DATA = TLVPacket.TLV_META_TYPE_RAW    | 1012;
 
     // Config
-<<<<<<< HEAD
-    public static final int TLV_TYPE_COMPUTER_NAME = TLVPacket.TLV_META_TYPE_STRING | 1040;
-    public static final int TLV_TYPE_OS_NAME       = TLVPacket.TLV_META_TYPE_STRING | 1041;
-    public static final int TLV_TYPE_USER_NAME     = TLVPacket.TLV_META_TYPE_STRING | 1042;
-    public static final int TLV_TYPE_ARCHITECTURE  = TLVPacket.TLV_META_TYPE_STRING | 1043;
-=======
     public static final int TLV_TYPE_COMPUTER_NAME  = TLVPacket.TLV_META_TYPE_STRING | 1040;
     public static final int TLV_TYPE_OS_NAME        = TLVPacket.TLV_META_TYPE_STRING | 1041;
     public static final int TLV_TYPE_USER_NAME      = TLVPacket.TLV_META_TYPE_STRING | 1042;
+    public static final int TLV_TYPE_ARCHITECTURE   = TLVPacket.TLV_META_TYPE_STRING | 1043;
     public static final int TLV_TYPE_LOCAL_DATETIME = TLVPacket.TLV_META_TYPE_STRING | 1048;
->>>>>>> 308dd27e
 
     public static final int TLV_TYPE_ENV_VARIABLE = TLVPacket.TLV_META_TYPE_STRING | 1100;
     public static final int TLV_TYPE_ENV_VALUE    = TLVPacket.TLV_META_TYPE_STRING | 1101;
