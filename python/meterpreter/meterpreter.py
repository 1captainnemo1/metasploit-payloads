--- conflicted
+++ resolved
@@ -719,13 +719,8 @@
 		first = self._first_packet
 		self._first_packet = False
 		if not select.select([self.socket], [], [], 0.5)[0]:
-<<<<<<< HEAD
-			return ''
+			return bytes()
 		packet = self.socket.recv(PACKET_HEADER_SIZE)
-=======
-			return bytes()
-		packet = self.socket.recv(12)
->>>>>>> ff96f0d7
 		if packet == '':  # remote is closed
 			self.request_retire = True
 			return None
