--- conflicted
+++ resolved
@@ -94,10 +94,7 @@
       <PreprocessorDefinitions>WIN32;_DEBUG;_WINDOWS;_USRDLL;EXT_SERVER_BOILER_EXPORTS;%(PreprocessorDefinitions)</PreprocessorDefinitions>
       <MinimalRebuild>true</MinimalRebuild>
       <BasicRuntimeChecks>EnableFastChecks</BasicRuntimeChecks>
-<<<<<<< HEAD
-=======
-      <RuntimeLibrary>MultiThreaded</RuntimeLibrary>
->>>>>>> e1e02a09
+      <RuntimeLibrary>MultiThreaded</RuntimeLibrary>
       <PrecompiledHeader>
       </PrecompiledHeader>
       <WarningLevel>Level3</WarningLevel>
