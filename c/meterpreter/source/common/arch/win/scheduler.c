--- conflicted
+++ resolved
@@ -1,313 +1,309 @@
-#include "common.h"
-
-typedef struct _WaitableEntry
-{
-	Remote *               remote;
-	HANDLE                 waitable;
-	EVENT*                 pause;
-	EVENT*                 resume;
-	LPVOID                 context;
-	BOOL                   running;
-	WaitableNotifyRoutine  routine;
-	WaitableDestroyRoutine destroy;
-} WaitableEntry;
-
-/*
- * The list of all currenltly running threads in the scheduler subsystem.
- */
-LIST * schedulerThreadList = NULL;
-
-/*
- * The Remote that is associated with the scheduler subsystem
- */
-Remote * schedulerRemote   = NULL;
-
-/*
- * Initialize the scheduler subsystem. Must be called before any calls to scheduler_insert_waitable.
- */
-DWORD scheduler_initialize( Remote * remote )
-{
-	DWORD result = ERROR_SUCCESS;
-
-	dprintf( "[SCHEDULER] entering scheduler_initialize." );
-
-	if( remote == NULL )
-		return ERROR_INVALID_HANDLE;
-
-	schedulerThreadList = list_create();
-	if( schedulerThreadList == NULL )
-		return ERROR_INVALID_HANDLE;
-
-	schedulerRemote = remote;
-
-	dprintf( "[SCHEDULER] leaving scheduler_initialize." );
-
-	return result;
-}
-
-/*
- * Destroy the scheduler subsystem. All waitable threads at signaled to terminate.
- * this function blocks untill all waitable threads have terminated.
- */
-DWORD scheduler_destroy( VOID )
-{
-	DWORD result    = ERROR_SUCCESS;
-	DWORD index     = 0;
-	DWORD count     = 0;
-	LIST * jlist    = list_create();
-	THREAD * thread = NULL;
-	WaitableEntry * entry = NULL;
-
-	dprintf( "[SCHEDULER] entering scheduler_destroy." );
-
-	lock_acquire( schedulerThreadList->lock );
-
-	count = list_count( schedulerThreadList );
-
-	for( index=0 ; index < count ; index++ )
-	{
-		thread = (THREAD *)list_get( schedulerThreadList, index );
-		if( thread == NULL )
-			continue;
-		
-		list_push( jlist, thread );
-
-		entry = (WaitableEntry *)thread->parameter1;
-
-		if( !entry->running )
-			event_signal( entry->resume );
-
-		thread_sigterm( thread );
-	}
-
-	lock_release( schedulerThreadList->lock );
-
-	dprintf( "[SCHEDULER] scheduler_destroy, joining all waitable threads..." );
-
-	while( TRUE )
-	{
-		dprintf( "[SCHEDULER] scheduler_destroy, popping off another item from thread list..." );
-		
-		thread = (THREAD *)list_pop( jlist );
-		if( thread == NULL )
-			break;
-
-		dprintf( "[SCHEDULER] scheduler_destroy, joining thread 0x%08X...", thread );
-
-		thread_join( thread );
-	}
-
-	dprintf( "[SCHEDULER] scheduler_destroy, destroying lists..." );
-
-	list_destroy( jlist );
-	
-	list_destroy( schedulerThreadList );
-
-	schedulerThreadList = NULL;
-
-	dprintf( "[SCHEDULER] leaving scheduler_destroy." );
-
-	return result;
-}
-
-/*
- * Insert a new waitable thread for checking and processing.
- */
-DWORD scheduler_insert_waitable( HANDLE waitable, LPVOID entryContext, LPVOID threadContext, WaitableNotifyRoutine routine, WaitableDestroyRoutine destroy )
-{
-	DWORD result = ERROR_SUCCESS;
-	THREAD * swt = NULL;
-
-	WaitableEntry * entry = (WaitableEntry *)malloc( sizeof( WaitableEntry ) );
-	if( entry == NULL )
-		return ERROR_NOT_ENOUGH_MEMORY;
-
-	dprintf( "[SCHEDULER] entering scheduler_insert_waitable( 0x%08X, 0x%08X, 0x%08X, 0x%08X, 0x%08X )",
-		waitable, entryContext, threadContext, routine, destroy );
-
-	memset( entry, 0, sizeof( WaitableEntry ) );
-	
-	entry->remote   = schedulerRemote;
-	entry->waitable = waitable;
-	entry->destroy  = destroy;
-	entry->context  = entryContext;
-	entry->routine  = routine;
-	entry->pause    = event_create();
-	entry->resume   = event_create();
-
-<<<<<<< HEAD
-	swt = thread_create( scheduler_waitable_thread, entry, threadContext );
-=======
-	swt = thread_create( scheduler_waitable_thread, entry, NULL, NULL );
->>>>>>> 3cbf7486
-	if( swt != NULL )
-	{
-		dprintf( "[SCHEDULER] created scheduler_waitable_thread 0x%08X", swt );
-		thread_run( swt );
-	}
-	else
-	{
-		free( entry );
-		result = ERROR_INVALID_HANDLE;
-	}
-
-	dprintf( "[SCHEDULER] leaving scheduler_insert_waitable" );
-
-	return result;
-}
-
-/*
- * Signal a waitable object.
- */
-DWORD scheduler_signal_waitable( HANDLE waitable, SchedularSignal signal )
-{
-	DWORD index           = 0;
-	DWORD count           = 0;
-	THREAD * thread       = NULL;
-	WaitableEntry * entry = NULL;
-	DWORD result          = ERROR_NOT_FOUND;
-
-	dprintf( "[SCHEDULER] entering scheduler_signal_waitable( 0x%08X )", waitable );
-
-	if( schedulerThreadList == NULL || waitable == NULL )
-		return ERROR_INVALID_HANDLE;
-
-	lock_acquire( schedulerThreadList->lock );
-
-	count = list_count( schedulerThreadList );
-
-	for( index=0 ; index < count ; index++ )
-	{
-		thread = (THREAD *)list_get( schedulerThreadList, index );
-		if( thread == NULL )
-			continue;
-	
-		entry = (WaitableEntry *)thread->parameter1;
-		if( entry == NULL )
-			continue;
-
-		if( entry->waitable == waitable )
-		{
-			dprintf( "[SCHEDULER] scheduler_signal_waitable: signaling waitable = 0x%08X, thread = 0x%08X", waitable, thread );
-			if( signal == Pause )
-			{
-				if( entry->running ) {
-					dprintf( "[SCHEDULER] scheduler_signal_waitable: thread running, pausing. waitable = 0x%08X, thread = 0x%08X, handle = 0x%X", waitable, thread, entry->pause->handle );
-					event_signal( entry->pause );
-				} else {
-					dprintf( "[SCHEDULER] scheduler_signal_waitable: thread already paused. waitable = 0x%08X, thread = 0x%08X", waitable, thread );
-				}
-			}
-			else
-			{
-				if( !entry->running ) {
-					dprintf( "[SCHEDULER] scheduler_signal_waitable: thread paused, resuming. waitable = 0x%08X, thread = 0x%08X, handle = 0x%X", waitable, thread, entry->resume->handle );
-					event_signal( entry->resume );
-				}
-
-				if( signal == Stop ) {
-					dprintf( "[SCHEDULER] scheduler_signal_waitable: stopping thread. waitable = 0x%08X, thread = 0x%08X, handle = 0x%X", waitable, thread, thread->sigterm->handle );
-					thread_sigterm( thread );
-				} else {
-					dprintf( "[SCHEDULER] scheduler_signal_waitable: thread already running. waitable = 0x%08X, thread = 0x%08X", waitable, thread );
-				}
-			}
-
-			result = ERROR_SUCCESS;
-			break;
-		}
-	}
-
-	lock_release( schedulerThreadList->lock );
-
-	dprintf( "[SCHEDULER] leaving scheduler_signal_waitable" );
-
-	return result;
-}
-
-/*
- * The schedulers waitable thread. Each scheduled item will have its own thread which 
- * waits for either data to process or the threads signal to terminate.
- */
-DWORD THREADCALL scheduler_waitable_thread( THREAD * thread )
-{
-	HANDLE waitableHandles[3] = {0};
-	WaitableEntry * entry     = NULL;
-	DWORD result              = 0;
-	BOOL terminate            = FALSE;
-	UINT signalIndex          = 0;
-
-	if( thread == NULL )
-		return ERROR_INVALID_HANDLE;
-
-	entry = (WaitableEntry *)thread->parameter1;
-	if( entry == NULL )
-		return ERROR_INVALID_HANDLE;
-
-	if( entry->routine == NULL )
-		return ERROR_INVALID_HANDLE;
-
-	if( schedulerThreadList == NULL )
-		return ERROR_INVALID_HANDLE;
-
-	list_add( schedulerThreadList, thread );
-
-	waitableHandles[0] = thread->sigterm->handle;
-	waitableHandles[1] = entry->pause->handle;
-	waitableHandles[2] = entry->waitable;
-
-	dprintf( "[SCHEDULER] entering scheduler_waitable_thread( 0x%08X )", thread );
-	dprintf( "[SCHEDULER] waiting on term=0x%X pause=0x%X waitable=0x%X", waitableHandles[0], waitableHandles[1], waitableHandles[2] );
-
-	entry->running = TRUE;
-	while( !terminate )
-	{
-		dprintf( "[SCHEDULER] About to wait ( 0x%08X )", thread );
-		result = WaitForMultipleObjects( 3, waitableHandles, FALSE, INFINITE );
-		dprintf( "[SCHEDULER] Wait returned ( 0x%08X )", thread );
-		signalIndex = result - WAIT_OBJECT_0;
-		switch( signalIndex )
-		{
-			case 0:
-				dprintf( "[SCHEDULER] scheduler_waitable_thread( 0x%08X ), signaled to terminate...", thread );
-				terminate = TRUE;
-				break;
-			case 1:
-				dprintf( "[SCHEDULER] scheduler_waitable_thread( 0x%08X ), signaled to pause...", thread );
-				entry->running = FALSE;
-				event_poll( entry->resume, INFINITE );
-				entry->running = TRUE;
-				dprintf( "[SCHEDULER] scheduler_waitable_thread( 0x%08X ), signaled to resume...", thread );
-			case 2:
-				//dprintf( "[SCHEDULER] scheduler_waitable_thread( 0x%08X ), signaled on waitable...", thread );
-				entry->routine( entry->remote, entry->context, thread->parameter2 );
-				break;
-			default:
-				break;
-		}
-	}
-
-	dprintf( "[SCHEDULER] leaving scheduler_waitable_thread( 0x%08X )", thread );
-	
-	// we acquire the lock for this block as we are freeing 'entry' which may be accessed 
-	// in a second call to scheduler_signal_waitable for this thread (unlikely but best practice).
-	lock_acquire( schedulerThreadList->lock );
-	if( list_remove( schedulerThreadList, thread ) )
-	{
-		if( entry->destroy ) {
-			entry->destroy( entry->waitable, entry->context, thread->parameter2 );
-		}
-		else if( entry->waitable ) {
-			dprintf( "[SCHEDULER] scheduler_waitable_thread( 0x%08X ) closing handle 0x%08X", thread, entry->waitable);
-			CloseHandle( entry->waitable );
-		}
-
-		event_destroy( entry->resume );
-		event_destroy( entry->pause );
-		thread_destroy( thread );
-		free( entry );
-	}
-	lock_release( schedulerThreadList->lock );
-
-	return ERROR_SUCCESS;
+#include "common.h"
+
+typedef struct _WaitableEntry
+{
+	Remote *               remote;
+	HANDLE                 waitable;
+	EVENT*                 pause;
+	EVENT*                 resume;
+	LPVOID                 context;
+	BOOL                   running;
+	WaitableNotifyRoutine  routine;
+	WaitableDestroyRoutine destroy;
+} WaitableEntry;
+
+/*
+ * The list of all currenltly running threads in the scheduler subsystem.
+ */
+LIST * schedulerThreadList = NULL;
+
+/*
+ * The Remote that is associated with the scheduler subsystem
+ */
+Remote * schedulerRemote   = NULL;
+
+/*
+ * Initialize the scheduler subsystem. Must be called before any calls to scheduler_insert_waitable.
+ */
+DWORD scheduler_initialize( Remote * remote )
+{
+	DWORD result = ERROR_SUCCESS;
+
+	dprintf( "[SCHEDULER] entering scheduler_initialize." );
+
+	if( remote == NULL )
+		return ERROR_INVALID_HANDLE;
+
+	schedulerThreadList = list_create();
+	if( schedulerThreadList == NULL )
+		return ERROR_INVALID_HANDLE;
+
+	schedulerRemote = remote;
+
+	dprintf( "[SCHEDULER] leaving scheduler_initialize." );
+
+	return result;
+}
+
+/*
+ * Destroy the scheduler subsystem. All waitable threads at signaled to terminate.
+ * this function blocks untill all waitable threads have terminated.
+ */
+DWORD scheduler_destroy( VOID )
+{
+	DWORD result    = ERROR_SUCCESS;
+	DWORD index     = 0;
+	DWORD count     = 0;
+	LIST * jlist    = list_create();
+	THREAD * thread = NULL;
+	WaitableEntry * entry = NULL;
+
+	dprintf( "[SCHEDULER] entering scheduler_destroy." );
+
+	lock_acquire( schedulerThreadList->lock );
+
+	count = list_count( schedulerThreadList );
+
+	for( index=0 ; index < count ; index++ )
+	{
+		thread = (THREAD *)list_get( schedulerThreadList, index );
+		if( thread == NULL )
+			continue;
+		
+		list_push( jlist, thread );
+
+		entry = (WaitableEntry *)thread->parameter1;
+
+		if( !entry->running )
+			event_signal( entry->resume );
+
+		thread_sigterm( thread );
+	}
+
+	lock_release( schedulerThreadList->lock );
+
+	dprintf( "[SCHEDULER] scheduler_destroy, joining all waitable threads..." );
+
+	while( TRUE )
+	{
+		dprintf( "[SCHEDULER] scheduler_destroy, popping off another item from thread list..." );
+		
+		thread = (THREAD *)list_pop( jlist );
+		if( thread == NULL )
+			break;
+
+		dprintf( "[SCHEDULER] scheduler_destroy, joining thread 0x%08X...", thread );
+
+		thread_join( thread );
+	}
+
+	dprintf( "[SCHEDULER] scheduler_destroy, destroying lists..." );
+
+	list_destroy( jlist );
+	
+	list_destroy( schedulerThreadList );
+
+	schedulerThreadList = NULL;
+
+	dprintf( "[SCHEDULER] leaving scheduler_destroy." );
+
+	return result;
+}
+
+/*
+ * Insert a new waitable thread for checking and processing.
+ */
+DWORD scheduler_insert_waitable( HANDLE waitable, LPVOID entryContext, LPVOID threadContext, WaitableNotifyRoutine routine, WaitableDestroyRoutine destroy )
+{
+	DWORD result = ERROR_SUCCESS;
+	THREAD * swt = NULL;
+
+	WaitableEntry * entry = (WaitableEntry *)malloc( sizeof( WaitableEntry ) );
+	if( entry == NULL )
+		return ERROR_NOT_ENOUGH_MEMORY;
+
+	dprintf( "[SCHEDULER] entering scheduler_insert_waitable( 0x%08X, 0x%08X, 0x%08X, 0x%08X, 0x%08X )",
+		waitable, entryContext, threadContext, routine, destroy );
+
+	memset( entry, 0, sizeof( WaitableEntry ) );
+	
+	entry->remote   = schedulerRemote;
+	entry->waitable = waitable;
+	entry->destroy  = destroy;
+	entry->context  = entryContext;
+	entry->routine  = routine;
+	entry->pause    = event_create();
+	entry->resume   = event_create();
+
+	swt = thread_create( scheduler_waitable_thread, entry, threadContext, NULL );
+	if( swt != NULL )
+	{
+		dprintf( "[SCHEDULER] created scheduler_waitable_thread 0x%08X", swt );
+		thread_run( swt );
+	}
+	else
+	{
+		free( entry );
+		result = ERROR_INVALID_HANDLE;
+	}
+
+	dprintf( "[SCHEDULER] leaving scheduler_insert_waitable" );
+
+	return result;
+}
+
+/*
+ * Signal a waitable object.
+ */
+DWORD scheduler_signal_waitable( HANDLE waitable, SchedularSignal signal )
+{
+	DWORD index           = 0;
+	DWORD count           = 0;
+	THREAD * thread       = NULL;
+	WaitableEntry * entry = NULL;
+	DWORD result          = ERROR_NOT_FOUND;
+
+	dprintf( "[SCHEDULER] entering scheduler_signal_waitable( 0x%08X )", waitable );
+
+	if( schedulerThreadList == NULL || waitable == NULL )
+		return ERROR_INVALID_HANDLE;
+
+	lock_acquire( schedulerThreadList->lock );
+
+	count = list_count( schedulerThreadList );
+
+	for( index=0 ; index < count ; index++ )
+	{
+		thread = (THREAD *)list_get( schedulerThreadList, index );
+		if( thread == NULL )
+			continue;
+	
+		entry = (WaitableEntry *)thread->parameter1;
+		if( entry == NULL )
+			continue;
+
+		if( entry->waitable == waitable )
+		{
+			dprintf( "[SCHEDULER] scheduler_signal_waitable: signaling waitable = 0x%08X, thread = 0x%08X", waitable, thread );
+			if( signal == Pause )
+			{
+				if( entry->running ) {
+					dprintf( "[SCHEDULER] scheduler_signal_waitable: thread running, pausing. waitable = 0x%08X, thread = 0x%08X, handle = 0x%X", waitable, thread, entry->pause->handle );
+					event_signal( entry->pause );
+				} else {
+					dprintf( "[SCHEDULER] scheduler_signal_waitable: thread already paused. waitable = 0x%08X, thread = 0x%08X", waitable, thread );
+				}
+			}
+			else
+			{
+				if( !entry->running ) {
+					dprintf( "[SCHEDULER] scheduler_signal_waitable: thread paused, resuming. waitable = 0x%08X, thread = 0x%08X, handle = 0x%X", waitable, thread, entry->resume->handle );
+					event_signal( entry->resume );
+				}
+
+				if( signal == Stop ) {
+					dprintf( "[SCHEDULER] scheduler_signal_waitable: stopping thread. waitable = 0x%08X, thread = 0x%08X, handle = 0x%X", waitable, thread, thread->sigterm->handle );
+					thread_sigterm( thread );
+				} else {
+					dprintf( "[SCHEDULER] scheduler_signal_waitable: thread already running. waitable = 0x%08X, thread = 0x%08X", waitable, thread );
+				}
+			}
+
+			result = ERROR_SUCCESS;
+			break;
+		}
+	}
+
+	lock_release( schedulerThreadList->lock );
+
+	dprintf( "[SCHEDULER] leaving scheduler_signal_waitable" );
+
+	return result;
+}
+
+/*
+ * The schedulers waitable thread. Each scheduled item will have its own thread which 
+ * waits for either data to process or the threads signal to terminate.
+ */
+DWORD THREADCALL scheduler_waitable_thread( THREAD * thread )
+{
+	HANDLE waitableHandles[3] = {0};
+	WaitableEntry * entry     = NULL;
+	DWORD result              = 0;
+	BOOL terminate            = FALSE;
+	UINT signalIndex          = 0;
+
+	if( thread == NULL )
+		return ERROR_INVALID_HANDLE;
+
+	entry = (WaitableEntry *)thread->parameter1;
+	if( entry == NULL )
+		return ERROR_INVALID_HANDLE;
+
+	if( entry->routine == NULL )
+		return ERROR_INVALID_HANDLE;
+
+	if( schedulerThreadList == NULL )
+		return ERROR_INVALID_HANDLE;
+
+	list_add( schedulerThreadList, thread );
+
+	waitableHandles[0] = thread->sigterm->handle;
+	waitableHandles[1] = entry->pause->handle;
+	waitableHandles[2] = entry->waitable;
+
+	dprintf( "[SCHEDULER] entering scheduler_waitable_thread( 0x%08X )", thread );
+	dprintf( "[SCHEDULER] waiting on term=0x%X pause=0x%X waitable=0x%X", waitableHandles[0], waitableHandles[1], waitableHandles[2] );
+
+	entry->running = TRUE;
+	while( !terminate )
+	{
+		dprintf( "[SCHEDULER] About to wait ( 0x%08X )", thread );
+		result = WaitForMultipleObjects( 3, waitableHandles, FALSE, INFINITE );
+		dprintf( "[SCHEDULER] Wait returned ( 0x%08X )", thread );
+		signalIndex = result - WAIT_OBJECT_0;
+		switch( signalIndex )
+		{
+			case 0:
+				dprintf( "[SCHEDULER] scheduler_waitable_thread( 0x%08X ), signaled to terminate...", thread );
+				terminate = TRUE;
+				break;
+			case 1:
+				dprintf( "[SCHEDULER] scheduler_waitable_thread( 0x%08X ), signaled to pause...", thread );
+				entry->running = FALSE;
+				event_poll( entry->resume, INFINITE );
+				entry->running = TRUE;
+				dprintf( "[SCHEDULER] scheduler_waitable_thread( 0x%08X ), signaled to resume...", thread );
+			case 2:
+				//dprintf( "[SCHEDULER] scheduler_waitable_thread( 0x%08X ), signaled on waitable...", thread );
+				entry->routine( entry->remote, entry->context, thread->parameter2 );
+				break;
+			default:
+				break;
+		}
+	}
+
+	dprintf( "[SCHEDULER] leaving scheduler_waitable_thread( 0x%08X )", thread );
+	
+	// we acquire the lock for this block as we are freeing 'entry' which may be accessed 
+	// in a second call to scheduler_signal_waitable for this thread (unlikely but best practice).
+	lock_acquire( schedulerThreadList->lock );
+	if( list_remove( schedulerThreadList, thread ) )
+	{
+		if( entry->destroy ) {
+			entry->destroy( entry->waitable, entry->context, thread->parameter2 );
+		}
+		else if( entry->waitable ) {
+			dprintf( "[SCHEDULER] scheduler_waitable_thread( 0x%08X ) closing handle 0x%08X", thread, entry->waitable);
+			CloseHandle( entry->waitable );
+		}
+
+		event_destroy( entry->resume );
+		event_destroy( entry->pause );
+		thread_destroy( thread );
+		free( entry );
+	}
+	lock_release( schedulerThreadList->lock );
+
+	return ERROR_SUCCESS;
 }