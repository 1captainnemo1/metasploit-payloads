/*!
 * @file base.c
 * @brief Definitions that apply to almost any Meterpreter component.
 */
#include "common.h"

// Local remote request implementors
extern DWORD remote_request_core_console_write(Remote *remote, Packet *packet);

extern DWORD remote_request_core_channel_open(Remote *remote, Packet *packet);
extern DWORD remote_request_core_channel_write(Remote *remote, Packet *packet);
extern DWORD remote_request_core_channel_read(Remote *remote, Packet *packet);
extern DWORD remote_request_core_channel_close(Remote *remote, Packet *packet);
extern DWORD remote_request_core_channel_seek(Remote *remote, Packet *packet);
extern DWORD remote_request_core_channel_eof(Remote *remote, Packet *packet);
extern DWORD remote_request_core_channel_tell(Remote *remote, Packet *packet);
extern DWORD remote_request_core_channel_interact(Remote *remote, Packet *packet);

extern BOOL remote_request_core_shutdown(Remote *remote, Packet *packet, DWORD* pResult);

extern DWORD remote_request_core_transport_set_timeouts(Remote * remote, Packet * packet);

extern DWORD remote_request_core_transport_getcerthash(Remote* remote, Packet* packet);
extern DWORD remote_request_core_transport_setcerthash(Remote* remote, Packet* packet);

extern BOOL remote_request_core_transport_sleep(Remote* remote, Packet* packet, DWORD* result);
extern DWORD remote_request_core_transport_list(Remote* remote, Packet* packet);
extern BOOL remote_request_core_transport_change(Remote* remote, Packet* packet, DWORD* result);
extern BOOL remote_request_core_transport_next(Remote* remote, Packet* packet, DWORD* result);
extern BOOL remote_request_core_transport_prev(Remote* remote, Packet* packet, DWORD* result);
extern DWORD remote_request_core_transport_add(Remote* remote, Packet* packet);
extern DWORD remote_request_core_transport_remove(Remote* remote, Packet* packet);

extern BOOL remote_request_core_migrate(Remote *remote, Packet *packet, DWORD* pResult);

extern DWORD request_negotiate_aes_key(Remote* remote, Packet* packet);

// Local remote response implementors
extern DWORD remote_response_core_console_write(Remote *remote, Packet *packet);

extern DWORD remote_response_core_channel_open(Remote *remote, Packet *packet);
extern DWORD remote_response_core_channel_close(Remote *remote, Packet *packet);

DWORD remote_request_core_console_write(Remote *remote, Packet *packet)
{
	return ERROR_SUCCESS;
}

DWORD remote_response_core_console_write(Remote *remote, Packet *packet)
{
	return ERROR_SUCCESS;
}

BOOL command_is_inline(Command *command, Packet *packet);
Command* command_locate(Packet *packet);
DWORD command_validate_arguments(Command *command, Packet *packet);
DWORD THREADCALL command_process_thread(THREAD * thread);


/*!
 * @brief Base RPC dispatch table.
 */
Command baseCommands[] =
{
	// Console commands
	{ "core_console_write",
		{ remote_request_core_console_write, NULL, { TLV_META_TYPE_STRING }, 1 | ARGUMENT_FLAG_REPEAT },
		{ remote_response_core_console_write, NULL, EMPTY_TLV },
	},

	// Native Channel commands
	// this overloads the "core_channel_open" in the base command list
	COMMAND_REQ_REP("core_channel_open", remote_request_core_channel_open, remote_response_core_channel_open),
	COMMAND_REQ("core_channel_write", remote_request_core_channel_write),
	COMMAND_REQ_REP("core_channel_close", remote_request_core_channel_close, remote_response_core_channel_close),

	// Buffered/Pool channel commands
	COMMAND_REQ("core_channel_read", remote_request_core_channel_read),
	// Pool channel commands
	COMMAND_REQ("core_channel_seek", remote_request_core_channel_seek),
	COMMAND_REQ("core_channel_eof", remote_request_core_channel_eof),
	COMMAND_REQ("core_channel_tell", remote_request_core_channel_tell),
	// Soon to be deprecated
	COMMAND_REQ("core_channel_interact", remote_request_core_channel_interact),
<<<<<<< HEAD
	// Crypto
	COMMAND_REQ("core_crypto_negotiate", remote_request_core_crypto_negotiate),
	// Packet Encryption
	COMMAND_REQ("core_negotiate_aes", request_negotiate_aes_key),
=======
>>>>>>> af76e64a
	// timeouts
	COMMAND_REQ("core_transport_set_timeouts", remote_request_core_transport_set_timeouts),

	COMMAND_REQ("core_transport_getcerthash", remote_request_core_transport_getcerthash),
	COMMAND_REQ("core_transport_setcerthash", remote_request_core_transport_setcerthash),

	COMMAND_REQ("core_transport_list", remote_request_core_transport_list),
	COMMAND_INLINE_REQ("core_transport_sleep", remote_request_core_transport_sleep),
	COMMAND_INLINE_REQ("core_transport_change", remote_request_core_transport_change),
	COMMAND_INLINE_REQ("core_transport_next", remote_request_core_transport_next),
	COMMAND_INLINE_REQ("core_transport_prev", remote_request_core_transport_prev),
	COMMAND_REQ("core_transport_add", remote_request_core_transport_add),
	COMMAND_REQ("core_transport_remove", remote_request_core_transport_remove),
	// Migration
	COMMAND_INLINE_REQ("core_migrate", remote_request_core_migrate),
	// Shutdown
	COMMAND_INLINE_REQ("core_shutdown", remote_request_core_shutdown),
	// Terminator
	COMMAND_TERMINATOR
};

/*!
 * @brief Dynamically registered command extensions.
 * @details A linked list of commands registered on the fly by reflectively-loaded extensions.
 */
Command* extensionCommands = NULL;

/*!
 * @brief Register a full list of commands with meterpreter.
 * @param commands The array of commands that are to be registered for the module/extension.
 */
void command_register_all(Command commands[])
{
	DWORD index;

	for (index = 0; commands[index].method; index++)
	{
		command_register(&commands[index]);
	}

#ifdef DEBUGTRACE
	Command* command;

	dprintf("[COMMAND LIST] Listing current extension commands");
	for (command = extensionCommands; command; command = command->next)
	{
		dprintf("[COMMAND LIST] Found: %s", command->method);
	}
#endif
}

/*!
 * @brief Dynamically register a custom command handler
 * @param command Pointer to the command that should be registered.
 * @return `ERROR_SUCCESS` when command registers successfully, otherwise returns the error.
 */
DWORD command_register(Command *command)
{
	Command *newCommand;

	dprintf("Registering a new command (%s)...", command->method);
	if (!(newCommand = (Command *)malloc(sizeof(Command))))
	{
		return ERROR_NOT_ENOUGH_MEMORY;
	}

	dprintf("Allocated memory...");
	memcpy(newCommand, command, sizeof(Command));

	dprintf("Setting new command...");
	if (extensionCommands)
	{
		extensionCommands->prev = newCommand;
	}

	dprintf("Fixing next/prev... %p", newCommand);
	newCommand->next = extensionCommands;
	newCommand->prev = NULL;
	extensionCommands = newCommand;

	dprintf("Done...");
	return ERROR_SUCCESS;
}

/*!
 * @brief Deregister a full list of commands from meterpreter.
 * @param commands The array of commands that are to be deregistered from the module/extension.
 */
void command_deregister_all(Command commands[])
{
	DWORD index;

	for (index = 0; commands[index].method; index++)
	{
		command_deregister(&commands[index]);
	}
}

/*!
 * @brief Dynamically deregister a custom command handler
 * @param command Pointer to the command that should be deregistered.
 * @return `ERROR_SUCCESS` when command deregisters successfully, otherwise returns the error.
 */
DWORD command_deregister(Command *command)
{
	Command *current, *prev;
	DWORD res = ERROR_NOT_FOUND;

	// Search the extension list for the command
	for (current = extensionCommands, prev = NULL;
		current;
		prev = current, current = current->next)
	{
		if (strcmp(command->method, current->method))
			continue;

		if (prev)
		{
			prev->next = current->next;
		}
		else
		{
			extensionCommands = current->next;
		}

		if (current->next)
		{
			current->next->prev = prev;
		}

		// Deallocate it
		free(current);

		res = ERROR_SUCCESS;

		break;
	}

	return res;
}

/*! @brief A list of all command threads currenlty executing. */
LIST * commandThreadList = NULL;

/*!
 * @brief Block untill all running command threads have finished.
 */
VOID command_join_threads(VOID)
{
	while (list_count(commandThreadList) > 0)
	{
		THREAD * thread = (THREAD *)list_get(commandThreadList, 0);
		if (thread)
		{
			thread_join(thread);
		}
	}
}

/*!
 * @brief Process a command directly on the current thread.
 * @param baseCommand Pointer to the \c Command in the base command list to be executed.
 * @param extensionCommand Pointer to the \c Command in the extension command list to be executed.
 * @param remote Pointer to the \c Remote endpoint for this command.
 * @param packet Pointer to the \c Packet containing the command detail.
 * @returns Boolean value indicating if the server should continue processing.
 * @retval TRUE The server can and should continue processing.
 * @retval FALSE The server should stop processing and shut down.
 * @sa command_handle
 * @sa command_process_thread
 * @remarks The \c baseCommand is always executed first, but if there is an \c extensionCommand
 *          then the result of the \c baseCommand processing is ignored and the result of
 *          \c extensionCommand is returned instead.
 */
BOOL command_process_inline(Command *baseCommand, Command *extensionCommand, Remote *remote, Packet *packet)
{
	DWORD result;
	BOOL serverContinue = TRUE;
	Tlv requestIdTlv;
	PCHAR requestId;
	PacketTlvType packetTlvType;
	Command *commands[2] = { baseCommand, extensionCommand };
	Command *command = NULL;
	DWORD dwIndex;
	LPCSTR lpMethod = NULL;

	__try
	{
		do
		{
			for (dwIndex = 0; dwIndex < 2; ++dwIndex)
			{
				command = commands[dwIndex];

				if (command == NULL)
				{
					continue;
				}

				lpMethod = command->method;
				dprintf("[COMMAND] Executing command %s", lpMethod);

				// Impersonate the thread token if needed (only on Windows)
				if (remote->server_token != remote->thread_token)
				{
					if (!ImpersonateLoggedOnUser(remote->thread_token))
					{
						dprintf("[COMMAND] Failed to impersonate thread token (%s) (%u)", lpMethod, GetLastError());
					}
				}

				// Validate the arguments, if requested.  Always make sure argument
				// lengths are sane.
				if (command_validate_arguments(command, packet) != ERROR_SUCCESS)
				{
					dprintf("[COMMAND] Command arguments failed to validate");
					continue;
				}

				packetTlvType = packet_get_type(packet);
				switch (packetTlvType)
				{
				case PACKET_TLV_TYPE_REQUEST:
				case PACKET_TLV_TYPE_PLAIN_REQUEST:
					if (command->request.inline_handler) {
						dprintf("[DISPATCH] executing inline request handler %s", lpMethod);
						serverContinue = command->request.inline_handler(remote, packet, &result) && serverContinue;
						dprintf("[DISPATCH] executed %s, continue %s", lpMethod, serverContinue ? "yes" : "no");
					}
					else
					{
						dprintf("[DISPATCH] executing request handler %s", lpMethod);
						result = command->request.handler(remote, packet);
					}
					break;
				case PACKET_TLV_TYPE_RESPONSE:
				case PACKET_TLV_TYPE_PLAIN_RESPONSE:
					if (command->response.inline_handler)
					{
						dprintf("[DISPATCH] executing inline response handler %s", lpMethod);
						serverContinue = command->response.inline_handler(remote, packet, &result) && serverContinue;
					}
					else
					{
						dprintf("[DISPATCH] executing response handler %s", lpMethod);
						result = command->response.handler(remote, packet);
					}
					break;
				}
			}

			dprintf("[COMMAND] Calling completion handlers...");

			// Get the request identifier if the packet has one.
			if (packet_get_tlv_string(packet, TLV_TYPE_REQUEST_ID, &requestIdTlv) == ERROR_SUCCESS)
			{
				requestId = (PCHAR)requestIdTlv.buffer;
			}

			// Finally, call completion routines for the provided identifier
			if (((packetTlvType == PACKET_TLV_TYPE_RESPONSE) || (packetTlvType == PACKET_TLV_TYPE_PLAIN_RESPONSE)) && requestId)
			{
				packet_call_completion_handlers(remote, packet, requestId);
			}

			dprintf("[COMMAND] Completion handlers finished for %s. Returning: %s", lpMethod, (serverContinue ? "TRUE" : "FALSE"));
		} while (0);
	}
	__except (EXCEPTION_EXECUTE_HANDLER)
	{
		dprintf("[COMMAND] Exception hit in command %s", lpMethod);
	}

	if (!packet->local)
	{
		packet_destroy(packet);
	}

	return serverContinue;
}

/*!
 * @brief Attempt to locate a command in the base command list.
 * @param method String that identifies the command.
 * @returns Pointer to the command entry in the base command list.
 * @retval NULL Indicates that no command was found for the given method.
 * @retval NON-NULL Pointer to the command that can be executed.
 */
Command* command_locate_base(const char* method)
{
	DWORD index;

	dprintf("[COMMAND EXEC] Attempting to locate base command %s", method);
	for (index = 0; baseCommands[index].method; ++index)
	{
		if (strcmp(baseCommands[index].method, method) == 0)
		{
			return &baseCommands[index];
		}
	}

	dprintf("[COMMAND EXEC] Couldn't find base command %s", method);
	return NULL;
}

/*!
 * @brief Attempt to locate a command in the extensions command list.
 * @param method String that identifies the command.
 * @returns Pointer to the command entry in the extensions command list.
 * @retval NULL Indicates that no command was found for the given method.
 * @retval NON-NULL Pointer to the command that can be executed.
 */
Command* command_locate_extension(const char* method)
{
	Command* command;

	dprintf("[COMMAND EXEC] Attempting to locate extension command %s (%p)", method, extensionCommands);
	for (command = extensionCommands; command; command = command->next)
	{
		if (strcmp(command->method, method) == 0)
		{
			return command;
		}
	}

	dprintf("[COMMAND EXEC] Couldn't find extension command %s", method);
	return NULL;
}

/*!
 * @brief Handle an incoming command.
 * @param remote Pointer to the \c Remote instance associated with this command.
 * @param packet Pointer to the \c Packet containing the command data.
 * @retval TRUE The server can and should continue processing.
 * @retval FALSE The server should stop processing and shut down.
 * @remark This function was incorporate to help support two things in meterpreter:
 *         -# A way of allowing a command to be processed directly on the main server
 *            thread and not on another thread (which in some cases can cause problems).
 *         -# A cleaner way of shutting down the server so that container processes
 *            can shutdown cleanly themselves, where appropriate.
 *
 *         This function will look at the command definition and determine if it should
 *         be executed inline or on a new command thread.
 * @sa command_process_inline
 * @sa command_process_thread
 */
BOOL command_handle(Remote *remote, Packet *packet)
{
	BOOL result = TRUE;
	THREAD* cpt = NULL;
	Command* baseCommand = NULL;
	Command* extensionCommand = NULL;
	Command** commands = NULL;
	Packet* response = NULL;
	PCHAR lpMethod = NULL;
	Tlv methodTlv;

	do
	{
		if (packet_get_tlv_string(packet, TLV_TYPE_METHOD, &methodTlv) != ERROR_SUCCESS)
		{
			dprintf("[COMMAND] Unable to extract method from packet.");
			break;
		}

		lpMethod = (PCHAR)methodTlv.buffer;

		baseCommand = command_locate_base(lpMethod);
		extensionCommand = command_locate_extension(lpMethod);

		if (baseCommand == NULL && extensionCommand == NULL) {
			dprintf("[DISPATCH] Command not found: %s", lpMethod);
			// We have no matching command for this packet, so it won't get handled. We
			// need to send an empty response and clean up here before exiting out.
			response = packet_create_response(packet);
			if (packet->local)
			{
				packet_add_tlv_uint(response, TLV_TYPE_RESULT, ERROR_NOT_SUPPORTED);
			}
			else
			{
				packet_transmit_response(ERROR_NOT_SUPPORTED, remote, response);
				packet_destroy(packet);
			}
			break;
		}

		// if either command is registered as inline, run them inline
		if ((baseCommand && command_is_inline(baseCommand, packet))
			|| (extensionCommand && command_is_inline(extensionCommand, packet))
			|| packet->local)
		{
			dprintf("[DISPATCH] Executing inline: %s", lpMethod);
			result = command_process_inline(baseCommand, extensionCommand, remote, packet);
		}
		else
		{
			dprintf("[DISPATCH] Executing in thread: %s", lpMethod);

			commands = (Command**)malloc(sizeof(Command*) * 2);
			*commands = baseCommand;
			*(commands + 1) = extensionCommand;

			cpt = thread_create(command_process_thread, remote, packet, commands);
			if (cpt)
			{
				dprintf("[DISPATCH] created command_process_thread 0x%08X, handle=0x%08X", cpt, cpt->handle);
				thread_run(cpt);
			}
		}
	} while (0);

	return result;
}

/*!
 * @brief Process a single command in a seperate thread of execution.
 * @param thread Pointer to the thread to execute.
 * @return Result of thread execution (not the result of the command).
 * @sa command_handle
 * @sa command_process_inline
 */
DWORD THREADCALL command_process_thread(THREAD * thread)
{
	Command** commands = NULL;
	Remote * remote = NULL;
	Packet * packet = NULL;

	dprintf("[COMMAND] executing in thread %p", thread);

	if (thread == NULL)
	{
		return ERROR_INVALID_HANDLE;
	}

	remote = (Remote *)thread->parameter1;
	if (remote == NULL)
	{
		return ERROR_INVALID_HANDLE;
	}

	packet = (Packet *)thread->parameter2;
	if (packet == NULL)
	{
		return ERROR_INVALID_DATA;
	}

	commands = (Command**)thread->parameter3;
	if (commands == NULL)
	{
		return ERROR_INVALID_DATA;
	}

	if (commandThreadList == NULL)
	{
		commandThreadList = list_create();
		if (commandThreadList == NULL)
		{
			return ERROR_INVALID_HANDLE;
		}
	}

	list_add(commandThreadList, thread);

	// invoke processing inline, passing in both commands
	dprintf("[COMMAND] About to execute inline -> Commands: %p Command1: %p Command2: %p", commands, *commands, *(commands + 1));
	command_process_inline(*commands, *(commands + 1), remote, packet);
	dprintf("[COMMAND] Executed inline -> Commands: %p Command1: %p Command2: %p", commands, *commands, *(commands + 1));

	if (list_remove(commandThreadList, thread))
	{
		thread_destroy(thread);
	}

	// free things up now that the command stuff has been finished
	dprintf("[COMMAND] Cleaning up commands");
	free(commands);

	return ERROR_SUCCESS;
}

/*!
 * @brief Determine if a given command/packet combination should be invoked inline.
 * @param command Pointer to the \c Command being invoked.
 * @param packet Pointer to the \c Packet being received/sent.
 * @returns Boolean indication of whether the command should be executed inline.
 * @retval TRUE The command should be executed inline on the current thread.
 * @retval FALSE The command should be executed on a new thread.
 */
BOOL command_is_inline( Command *command, Packet *packet )
{
	switch (packet_get_type( packet ))
	{
	case PACKET_TLV_TYPE_REQUEST:
	case PACKET_TLV_TYPE_PLAIN_REQUEST:
		if (command->request.inline_handler)
			return TRUE;
	case PACKET_TLV_TYPE_RESPONSE:
	case PACKET_TLV_TYPE_PLAIN_RESPONSE:
		if (command->response.inline_handler)
			return TRUE;
	}

	return FALSE;
}

/*!
 * @brief Validate command arguments
 * @return Indication of whether the commands are valid or not.
 * @retval ERROR_SUCCESS All arguments are valid.
 * @retval ERROR_INVALID_PARAMETER An invalid parameter exists.
 */
DWORD command_validate_arguments(Command *command, Packet *packet)
{
	PacketDispatcher *dispatcher = NULL;
	PacketTlvType type = packet_get_type(packet);
	DWORD res = ERROR_SUCCESS,
		packetIndex, commandIndex;
	Tlv current;

	// Select the dispatcher table
	if ((type == PACKET_TLV_TYPE_RESPONSE) ||
		(type == PACKET_TLV_TYPE_PLAIN_RESPONSE))
		dispatcher = &command->response;
	else
		dispatcher = &command->request;

	// Enumerate the arguments, validating the meta types of each
	for (commandIndex = 0, packetIndex = 0;
		((packet_enum_tlv(packet, packetIndex, TLV_TYPE_ANY, &current) == ERROR_SUCCESS)
		&& (res == ERROR_SUCCESS));
		commandIndex++, packetIndex++)
	{
		TlvMetaType tlvMetaType;

		// Check to see if we've reached the end of the command arguments
		if ((dispatcher->numArgumentTypes) &&
			(commandIndex == (dispatcher->numArgumentTypes & ARGUMENT_FLAG_MASK)))
		{
			// If the repeat flag is set, reset the index
			if (commandIndex & ARGUMENT_FLAG_REPEAT)
				commandIndex = 0;
			else
				break;
		}

		// Make sure the argument is at least one of the meta types
		tlvMetaType = packet_get_tlv_meta(packet, &current);

		// Validate argument meta types
		switch (tlvMetaType)
		{
		case TLV_META_TYPE_STRING:
			if (packet_is_tlv_null_terminated(&current) != ERROR_SUCCESS)
			{
				dprintf("[COMMAND] string is not null terminated");
				res = ERROR_INVALID_PARAMETER;
			}
			break;
		default:
			break;
		}

		if ((res != ERROR_SUCCESS) &&
			(commandIndex < dispatcher->numArgumentTypes))
			break;
	}

	return res;
}
<|MERGE_RESOLUTION|>--- conflicted
+++ resolved
@@ -1,661 +1,656 @@
-/*!
- * @file base.c
- * @brief Definitions that apply to almost any Meterpreter component.
- */
-#include "common.h"
-
-// Local remote request implementors
-extern DWORD remote_request_core_console_write(Remote *remote, Packet *packet);
-
-extern DWORD remote_request_core_channel_open(Remote *remote, Packet *packet);
-extern DWORD remote_request_core_channel_write(Remote *remote, Packet *packet);
-extern DWORD remote_request_core_channel_read(Remote *remote, Packet *packet);
-extern DWORD remote_request_core_channel_close(Remote *remote, Packet *packet);
-extern DWORD remote_request_core_channel_seek(Remote *remote, Packet *packet);
-extern DWORD remote_request_core_channel_eof(Remote *remote, Packet *packet);
-extern DWORD remote_request_core_channel_tell(Remote *remote, Packet *packet);
-extern DWORD remote_request_core_channel_interact(Remote *remote, Packet *packet);
-
-extern BOOL remote_request_core_shutdown(Remote *remote, Packet *packet, DWORD* pResult);
-
-extern DWORD remote_request_core_transport_set_timeouts(Remote * remote, Packet * packet);
-
-extern DWORD remote_request_core_transport_getcerthash(Remote* remote, Packet* packet);
-extern DWORD remote_request_core_transport_setcerthash(Remote* remote, Packet* packet);
-
-extern BOOL remote_request_core_transport_sleep(Remote* remote, Packet* packet, DWORD* result);
-extern DWORD remote_request_core_transport_list(Remote* remote, Packet* packet);
-extern BOOL remote_request_core_transport_change(Remote* remote, Packet* packet, DWORD* result);
-extern BOOL remote_request_core_transport_next(Remote* remote, Packet* packet, DWORD* result);
-extern BOOL remote_request_core_transport_prev(Remote* remote, Packet* packet, DWORD* result);
-extern DWORD remote_request_core_transport_add(Remote* remote, Packet* packet);
-extern DWORD remote_request_core_transport_remove(Remote* remote, Packet* packet);
-
-extern BOOL remote_request_core_migrate(Remote *remote, Packet *packet, DWORD* pResult);
-
-extern DWORD request_negotiate_aes_key(Remote* remote, Packet* packet);
-
-// Local remote response implementors
-extern DWORD remote_response_core_console_write(Remote *remote, Packet *packet);
-
-extern DWORD remote_response_core_channel_open(Remote *remote, Packet *packet);
-extern DWORD remote_response_core_channel_close(Remote *remote, Packet *packet);
-
-DWORD remote_request_core_console_write(Remote *remote, Packet *packet)
-{
-	return ERROR_SUCCESS;
-}
-
-DWORD remote_response_core_console_write(Remote *remote, Packet *packet)
-{
-	return ERROR_SUCCESS;
-}
-
-BOOL command_is_inline(Command *command, Packet *packet);
-Command* command_locate(Packet *packet);
-DWORD command_validate_arguments(Command *command, Packet *packet);
-DWORD THREADCALL command_process_thread(THREAD * thread);
-
-
-/*!
- * @brief Base RPC dispatch table.
- */
-Command baseCommands[] =
-{
-	// Console commands
-	{ "core_console_write",
-		{ remote_request_core_console_write, NULL, { TLV_META_TYPE_STRING }, 1 | ARGUMENT_FLAG_REPEAT },
-		{ remote_response_core_console_write, NULL, EMPTY_TLV },
-	},
-
-	// Native Channel commands
-	// this overloads the "core_channel_open" in the base command list
-	COMMAND_REQ_REP("core_channel_open", remote_request_core_channel_open, remote_response_core_channel_open),
-	COMMAND_REQ("core_channel_write", remote_request_core_channel_write),
-	COMMAND_REQ_REP("core_channel_close", remote_request_core_channel_close, remote_response_core_channel_close),
-
-	// Buffered/Pool channel commands
-	COMMAND_REQ("core_channel_read", remote_request_core_channel_read),
-	// Pool channel commands
-	COMMAND_REQ("core_channel_seek", remote_request_core_channel_seek),
-	COMMAND_REQ("core_channel_eof", remote_request_core_channel_eof),
-	COMMAND_REQ("core_channel_tell", remote_request_core_channel_tell),
-	// Soon to be deprecated
-	COMMAND_REQ("core_channel_interact", remote_request_core_channel_interact),
-<<<<<<< HEAD
-	// Crypto
-	COMMAND_REQ("core_crypto_negotiate", remote_request_core_crypto_negotiate),
-	// Packet Encryption
-	COMMAND_REQ("core_negotiate_aes", request_negotiate_aes_key),
-=======
->>>>>>> af76e64a
-	// timeouts
-	COMMAND_REQ("core_transport_set_timeouts", remote_request_core_transport_set_timeouts),
-
-	COMMAND_REQ("core_transport_getcerthash", remote_request_core_transport_getcerthash),
-	COMMAND_REQ("core_transport_setcerthash", remote_request_core_transport_setcerthash),
-
-	COMMAND_REQ("core_transport_list", remote_request_core_transport_list),
-	COMMAND_INLINE_REQ("core_transport_sleep", remote_request_core_transport_sleep),
-	COMMAND_INLINE_REQ("core_transport_change", remote_request_core_transport_change),
-	COMMAND_INLINE_REQ("core_transport_next", remote_request_core_transport_next),
-	COMMAND_INLINE_REQ("core_transport_prev", remote_request_core_transport_prev),
-	COMMAND_REQ("core_transport_add", remote_request_core_transport_add),
-	COMMAND_REQ("core_transport_remove", remote_request_core_transport_remove),
-	// Migration
-	COMMAND_INLINE_REQ("core_migrate", remote_request_core_migrate),
-	// Shutdown
-	COMMAND_INLINE_REQ("core_shutdown", remote_request_core_shutdown),
-	// Terminator
-	COMMAND_TERMINATOR
-};
-
-/*!
- * @brief Dynamically registered command extensions.
- * @details A linked list of commands registered on the fly by reflectively-loaded extensions.
- */
-Command* extensionCommands = NULL;
-
-/*!
- * @brief Register a full list of commands with meterpreter.
- * @param commands The array of commands that are to be registered for the module/extension.
- */
-void command_register_all(Command commands[])
-{
-	DWORD index;
-
-	for (index = 0; commands[index].method; index++)
-	{
-		command_register(&commands[index]);
-	}
-
-#ifdef DEBUGTRACE
-	Command* command;
-
-	dprintf("[COMMAND LIST] Listing current extension commands");
-	for (command = extensionCommands; command; command = command->next)
-	{
-		dprintf("[COMMAND LIST] Found: %s", command->method);
-	}
-#endif
-}
-
-/*!
- * @brief Dynamically register a custom command handler
- * @param command Pointer to the command that should be registered.
- * @return `ERROR_SUCCESS` when command registers successfully, otherwise returns the error.
- */
-DWORD command_register(Command *command)
-{
-	Command *newCommand;
-
-	dprintf("Registering a new command (%s)...", command->method);
-	if (!(newCommand = (Command *)malloc(sizeof(Command))))
-	{
-		return ERROR_NOT_ENOUGH_MEMORY;
-	}
-
-	dprintf("Allocated memory...");
-	memcpy(newCommand, command, sizeof(Command));
-
-	dprintf("Setting new command...");
-	if (extensionCommands)
-	{
-		extensionCommands->prev = newCommand;
-	}
-
-	dprintf("Fixing next/prev... %p", newCommand);
-	newCommand->next = extensionCommands;
-	newCommand->prev = NULL;
-	extensionCommands = newCommand;
-
-	dprintf("Done...");
-	return ERROR_SUCCESS;
-}
-
-/*!
- * @brief Deregister a full list of commands from meterpreter.
- * @param commands The array of commands that are to be deregistered from the module/extension.
- */
-void command_deregister_all(Command commands[])
-{
-	DWORD index;
-
-	for (index = 0; commands[index].method; index++)
-	{
-		command_deregister(&commands[index]);
-	}
-}
-
-/*!
- * @brief Dynamically deregister a custom command handler
- * @param command Pointer to the command that should be deregistered.
- * @return `ERROR_SUCCESS` when command deregisters successfully, otherwise returns the error.
- */
-DWORD command_deregister(Command *command)
-{
-	Command *current, *prev;
-	DWORD res = ERROR_NOT_FOUND;
-
-	// Search the extension list for the command
-	for (current = extensionCommands, prev = NULL;
-		current;
-		prev = current, current = current->next)
-	{
-		if (strcmp(command->method, current->method))
-			continue;
-
-		if (prev)
-		{
-			prev->next = current->next;
-		}
-		else
-		{
-			extensionCommands = current->next;
-		}
-
-		if (current->next)
-		{
-			current->next->prev = prev;
-		}
-
-		// Deallocate it
-		free(current);
-
-		res = ERROR_SUCCESS;
-
-		break;
-	}
-
-	return res;
-}
-
-/*! @brief A list of all command threads currenlty executing. */
-LIST * commandThreadList = NULL;
-
-/*!
- * @brief Block untill all running command threads have finished.
- */
-VOID command_join_threads(VOID)
-{
-	while (list_count(commandThreadList) > 0)
-	{
-		THREAD * thread = (THREAD *)list_get(commandThreadList, 0);
-		if (thread)
-		{
-			thread_join(thread);
-		}
-	}
-}
-
-/*!
- * @brief Process a command directly on the current thread.
- * @param baseCommand Pointer to the \c Command in the base command list to be executed.
- * @param extensionCommand Pointer to the \c Command in the extension command list to be executed.
- * @param remote Pointer to the \c Remote endpoint for this command.
- * @param packet Pointer to the \c Packet containing the command detail.
- * @returns Boolean value indicating if the server should continue processing.
- * @retval TRUE The server can and should continue processing.
- * @retval FALSE The server should stop processing and shut down.
- * @sa command_handle
- * @sa command_process_thread
- * @remarks The \c baseCommand is always executed first, but if there is an \c extensionCommand
- *          then the result of the \c baseCommand processing is ignored and the result of
- *          \c extensionCommand is returned instead.
- */
-BOOL command_process_inline(Command *baseCommand, Command *extensionCommand, Remote *remote, Packet *packet)
-{
-	DWORD result;
-	BOOL serverContinue = TRUE;
-	Tlv requestIdTlv;
-	PCHAR requestId;
-	PacketTlvType packetTlvType;
-	Command *commands[2] = { baseCommand, extensionCommand };
-	Command *command = NULL;
-	DWORD dwIndex;
-	LPCSTR lpMethod = NULL;
-
-	__try
-	{
-		do
-		{
-			for (dwIndex = 0; dwIndex < 2; ++dwIndex)
-			{
-				command = commands[dwIndex];
-
-				if (command == NULL)
-				{
-					continue;
-				}
-
-				lpMethod = command->method;
-				dprintf("[COMMAND] Executing command %s", lpMethod);
-
-				// Impersonate the thread token if needed (only on Windows)
-				if (remote->server_token != remote->thread_token)
-				{
-					if (!ImpersonateLoggedOnUser(remote->thread_token))
-					{
-						dprintf("[COMMAND] Failed to impersonate thread token (%s) (%u)", lpMethod, GetLastError());
-					}
-				}
-
-				// Validate the arguments, if requested.  Always make sure argument
-				// lengths are sane.
-				if (command_validate_arguments(command, packet) != ERROR_SUCCESS)
-				{
-					dprintf("[COMMAND] Command arguments failed to validate");
-					continue;
-				}
-
-				packetTlvType = packet_get_type(packet);
-				switch (packetTlvType)
-				{
-				case PACKET_TLV_TYPE_REQUEST:
-				case PACKET_TLV_TYPE_PLAIN_REQUEST:
-					if (command->request.inline_handler) {
-						dprintf("[DISPATCH] executing inline request handler %s", lpMethod);
-						serverContinue = command->request.inline_handler(remote, packet, &result) && serverContinue;
-						dprintf("[DISPATCH] executed %s, continue %s", lpMethod, serverContinue ? "yes" : "no");
-					}
-					else
-					{
-						dprintf("[DISPATCH] executing request handler %s", lpMethod);
-						result = command->request.handler(remote, packet);
-					}
-					break;
-				case PACKET_TLV_TYPE_RESPONSE:
-				case PACKET_TLV_TYPE_PLAIN_RESPONSE:
-					if (command->response.inline_handler)
-					{
-						dprintf("[DISPATCH] executing inline response handler %s", lpMethod);
-						serverContinue = command->response.inline_handler(remote, packet, &result) && serverContinue;
-					}
-					else
-					{
-						dprintf("[DISPATCH] executing response handler %s", lpMethod);
-						result = command->response.handler(remote, packet);
-					}
-					break;
-				}
-			}
-
-			dprintf("[COMMAND] Calling completion handlers...");
-
-			// Get the request identifier if the packet has one.
-			if (packet_get_tlv_string(packet, TLV_TYPE_REQUEST_ID, &requestIdTlv) == ERROR_SUCCESS)
-			{
-				requestId = (PCHAR)requestIdTlv.buffer;
-			}
-
-			// Finally, call completion routines for the provided identifier
-			if (((packetTlvType == PACKET_TLV_TYPE_RESPONSE) || (packetTlvType == PACKET_TLV_TYPE_PLAIN_RESPONSE)) && requestId)
-			{
-				packet_call_completion_handlers(remote, packet, requestId);
-			}
-
-			dprintf("[COMMAND] Completion handlers finished for %s. Returning: %s", lpMethod, (serverContinue ? "TRUE" : "FALSE"));
-		} while (0);
-	}
-	__except (EXCEPTION_EXECUTE_HANDLER)
-	{
-		dprintf("[COMMAND] Exception hit in command %s", lpMethod);
-	}
-
-	if (!packet->local)
-	{
-		packet_destroy(packet);
-	}
-
-	return serverContinue;
-}
-
-/*!
- * @brief Attempt to locate a command in the base command list.
- * @param method String that identifies the command.
- * @returns Pointer to the command entry in the base command list.
- * @retval NULL Indicates that no command was found for the given method.
- * @retval NON-NULL Pointer to the command that can be executed.
- */
-Command* command_locate_base(const char* method)
-{
-	DWORD index;
-
-	dprintf("[COMMAND EXEC] Attempting to locate base command %s", method);
-	for (index = 0; baseCommands[index].method; ++index)
-	{
-		if (strcmp(baseCommands[index].method, method) == 0)
-		{
-			return &baseCommands[index];
-		}
-	}
-
-	dprintf("[COMMAND EXEC] Couldn't find base command %s", method);
-	return NULL;
-}
-
-/*!
- * @brief Attempt to locate a command in the extensions command list.
- * @param method String that identifies the command.
- * @returns Pointer to the command entry in the extensions command list.
- * @retval NULL Indicates that no command was found for the given method.
- * @retval NON-NULL Pointer to the command that can be executed.
- */
-Command* command_locate_extension(const char* method)
-{
-	Command* command;
-
-	dprintf("[COMMAND EXEC] Attempting to locate extension command %s (%p)", method, extensionCommands);
-	for (command = extensionCommands; command; command = command->next)
-	{
-		if (strcmp(command->method, method) == 0)
-		{
-			return command;
-		}
-	}
-
-	dprintf("[COMMAND EXEC] Couldn't find extension command %s", method);
-	return NULL;
-}
-
-/*!
- * @brief Handle an incoming command.
- * @param remote Pointer to the \c Remote instance associated with this command.
- * @param packet Pointer to the \c Packet containing the command data.
- * @retval TRUE The server can and should continue processing.
- * @retval FALSE The server should stop processing and shut down.
- * @remark This function was incorporate to help support two things in meterpreter:
- *         -# A way of allowing a command to be processed directly on the main server
- *            thread and not on another thread (which in some cases can cause problems).
- *         -# A cleaner way of shutting down the server so that container processes
- *            can shutdown cleanly themselves, where appropriate.
- *
- *         This function will look at the command definition and determine if it should
- *         be executed inline or on a new command thread.
- * @sa command_process_inline
- * @sa command_process_thread
- */
-BOOL command_handle(Remote *remote, Packet *packet)
-{
-	BOOL result = TRUE;
-	THREAD* cpt = NULL;
-	Command* baseCommand = NULL;
-	Command* extensionCommand = NULL;
-	Command** commands = NULL;
-	Packet* response = NULL;
-	PCHAR lpMethod = NULL;
-	Tlv methodTlv;
-
-	do
-	{
-		if (packet_get_tlv_string(packet, TLV_TYPE_METHOD, &methodTlv) != ERROR_SUCCESS)
-		{
-			dprintf("[COMMAND] Unable to extract method from packet.");
-			break;
-		}
-
-		lpMethod = (PCHAR)methodTlv.buffer;
-
-		baseCommand = command_locate_base(lpMethod);
-		extensionCommand = command_locate_extension(lpMethod);
-
-		if (baseCommand == NULL && extensionCommand == NULL) {
-			dprintf("[DISPATCH] Command not found: %s", lpMethod);
-			// We have no matching command for this packet, so it won't get handled. We
-			// need to send an empty response and clean up here before exiting out.
-			response = packet_create_response(packet);
-			if (packet->local)
-			{
-				packet_add_tlv_uint(response, TLV_TYPE_RESULT, ERROR_NOT_SUPPORTED);
-			}
-			else
-			{
-				packet_transmit_response(ERROR_NOT_SUPPORTED, remote, response);
-				packet_destroy(packet);
-			}
-			break;
-		}
-
-		// if either command is registered as inline, run them inline
-		if ((baseCommand && command_is_inline(baseCommand, packet))
-			|| (extensionCommand && command_is_inline(extensionCommand, packet))
-			|| packet->local)
-		{
-			dprintf("[DISPATCH] Executing inline: %s", lpMethod);
-			result = command_process_inline(baseCommand, extensionCommand, remote, packet);
-		}
-		else
-		{
-			dprintf("[DISPATCH] Executing in thread: %s", lpMethod);
-
-			commands = (Command**)malloc(sizeof(Command*) * 2);
-			*commands = baseCommand;
-			*(commands + 1) = extensionCommand;
-
-			cpt = thread_create(command_process_thread, remote, packet, commands);
-			if (cpt)
-			{
-				dprintf("[DISPATCH] created command_process_thread 0x%08X, handle=0x%08X", cpt, cpt->handle);
-				thread_run(cpt);
-			}
-		}
-	} while (0);
-
-	return result;
-}
-
-/*!
- * @brief Process a single command in a seperate thread of execution.
- * @param thread Pointer to the thread to execute.
- * @return Result of thread execution (not the result of the command).
- * @sa command_handle
- * @sa command_process_inline
- */
-DWORD THREADCALL command_process_thread(THREAD * thread)
-{
-	Command** commands = NULL;
-	Remote * remote = NULL;
-	Packet * packet = NULL;
-
-	dprintf("[COMMAND] executing in thread %p", thread);
-
-	if (thread == NULL)
-	{
-		return ERROR_INVALID_HANDLE;
-	}
-
-	remote = (Remote *)thread->parameter1;
-	if (remote == NULL)
-	{
-		return ERROR_INVALID_HANDLE;
-	}
-
-	packet = (Packet *)thread->parameter2;
-	if (packet == NULL)
-	{
-		return ERROR_INVALID_DATA;
-	}
-
-	commands = (Command**)thread->parameter3;
-	if (commands == NULL)
-	{
-		return ERROR_INVALID_DATA;
-	}
-
-	if (commandThreadList == NULL)
-	{
-		commandThreadList = list_create();
-		if (commandThreadList == NULL)
-		{
-			return ERROR_INVALID_HANDLE;
-		}
-	}
-
-	list_add(commandThreadList, thread);
-
-	// invoke processing inline, passing in both commands
-	dprintf("[COMMAND] About to execute inline -> Commands: %p Command1: %p Command2: %p", commands, *commands, *(commands + 1));
-	command_process_inline(*commands, *(commands + 1), remote, packet);
-	dprintf("[COMMAND] Executed inline -> Commands: %p Command1: %p Command2: %p", commands, *commands, *(commands + 1));
-
-	if (list_remove(commandThreadList, thread))
-	{
-		thread_destroy(thread);
-	}
-
-	// free things up now that the command stuff has been finished
-	dprintf("[COMMAND] Cleaning up commands");
-	free(commands);
-
-	return ERROR_SUCCESS;
-}
-
-/*!
- * @brief Determine if a given command/packet combination should be invoked inline.
- * @param command Pointer to the \c Command being invoked.
- * @param packet Pointer to the \c Packet being received/sent.
- * @returns Boolean indication of whether the command should be executed inline.
- * @retval TRUE The command should be executed inline on the current thread.
- * @retval FALSE The command should be executed on a new thread.
- */
-BOOL command_is_inline( Command *command, Packet *packet )
-{
-	switch (packet_get_type( packet ))
-	{
-	case PACKET_TLV_TYPE_REQUEST:
-	case PACKET_TLV_TYPE_PLAIN_REQUEST:
-		if (command->request.inline_handler)
-			return TRUE;
-	case PACKET_TLV_TYPE_RESPONSE:
-	case PACKET_TLV_TYPE_PLAIN_RESPONSE:
-		if (command->response.inline_handler)
-			return TRUE;
-	}
-
-	return FALSE;
-}
-
-/*!
- * @brief Validate command arguments
- * @return Indication of whether the commands are valid or not.
- * @retval ERROR_SUCCESS All arguments are valid.
- * @retval ERROR_INVALID_PARAMETER An invalid parameter exists.
- */
-DWORD command_validate_arguments(Command *command, Packet *packet)
-{
-	PacketDispatcher *dispatcher = NULL;
-	PacketTlvType type = packet_get_type(packet);
-	DWORD res = ERROR_SUCCESS,
-		packetIndex, commandIndex;
-	Tlv current;
-
-	// Select the dispatcher table
-	if ((type == PACKET_TLV_TYPE_RESPONSE) ||
-		(type == PACKET_TLV_TYPE_PLAIN_RESPONSE))
-		dispatcher = &command->response;
-	else
-		dispatcher = &command->request;
-
-	// Enumerate the arguments, validating the meta types of each
-	for (commandIndex = 0, packetIndex = 0;
-		((packet_enum_tlv(packet, packetIndex, TLV_TYPE_ANY, &current) == ERROR_SUCCESS)
-		&& (res == ERROR_SUCCESS));
-		commandIndex++, packetIndex++)
-	{
-		TlvMetaType tlvMetaType;
-
-		// Check to see if we've reached the end of the command arguments
-		if ((dispatcher->numArgumentTypes) &&
-			(commandIndex == (dispatcher->numArgumentTypes & ARGUMENT_FLAG_MASK)))
-		{
-			// If the repeat flag is set, reset the index
-			if (commandIndex & ARGUMENT_FLAG_REPEAT)
-				commandIndex = 0;
-			else
-				break;
-		}
-
-		// Make sure the argument is at least one of the meta types
-		tlvMetaType = packet_get_tlv_meta(packet, &current);
-
-		// Validate argument meta types
-		switch (tlvMetaType)
-		{
-		case TLV_META_TYPE_STRING:
-			if (packet_is_tlv_null_terminated(&current) != ERROR_SUCCESS)
-			{
-				dprintf("[COMMAND] string is not null terminated");
-				res = ERROR_INVALID_PARAMETER;
-			}
-			break;
-		default:
-			break;
-		}
-
-		if ((res != ERROR_SUCCESS) &&
-			(commandIndex < dispatcher->numArgumentTypes))
-			break;
-	}
-
-	return res;
-}
+/*!
+ * @file base.c
+ * @brief Definitions that apply to almost any Meterpreter component.
+ */
+#include "common.h"
+
+// Local remote request implementors
+extern DWORD remote_request_core_console_write(Remote *remote, Packet *packet);
+
+extern DWORD remote_request_core_channel_open(Remote *remote, Packet *packet);
+extern DWORD remote_request_core_channel_write(Remote *remote, Packet *packet);
+extern DWORD remote_request_core_channel_read(Remote *remote, Packet *packet);
+extern DWORD remote_request_core_channel_close(Remote *remote, Packet *packet);
+extern DWORD remote_request_core_channel_seek(Remote *remote, Packet *packet);
+extern DWORD remote_request_core_channel_eof(Remote *remote, Packet *packet);
+extern DWORD remote_request_core_channel_tell(Remote *remote, Packet *packet);
+extern DWORD remote_request_core_channel_interact(Remote *remote, Packet *packet);
+
+extern BOOL remote_request_core_shutdown(Remote *remote, Packet *packet, DWORD* pResult);
+
+extern DWORD remote_request_core_transport_set_timeouts(Remote * remote, Packet * packet);
+
+extern DWORD remote_request_core_transport_getcerthash(Remote* remote, Packet* packet);
+extern DWORD remote_request_core_transport_setcerthash(Remote* remote, Packet* packet);
+
+extern BOOL remote_request_core_transport_sleep(Remote* remote, Packet* packet, DWORD* result);
+extern DWORD remote_request_core_transport_list(Remote* remote, Packet* packet);
+extern BOOL remote_request_core_transport_change(Remote* remote, Packet* packet, DWORD* result);
+extern BOOL remote_request_core_transport_next(Remote* remote, Packet* packet, DWORD* result);
+extern BOOL remote_request_core_transport_prev(Remote* remote, Packet* packet, DWORD* result);
+extern DWORD remote_request_core_transport_add(Remote* remote, Packet* packet);
+extern DWORD remote_request_core_transport_remove(Remote* remote, Packet* packet);
+
+extern BOOL remote_request_core_migrate(Remote *remote, Packet *packet, DWORD* pResult);
+
+extern DWORD request_negotiate_aes_key(Remote* remote, Packet* packet);
+
+// Local remote response implementors
+extern DWORD remote_response_core_console_write(Remote *remote, Packet *packet);
+
+extern DWORD remote_response_core_channel_open(Remote *remote, Packet *packet);
+extern DWORD remote_response_core_channel_close(Remote *remote, Packet *packet);
+
+DWORD remote_request_core_console_write(Remote *remote, Packet *packet)
+{
+	return ERROR_SUCCESS;
+}
+
+DWORD remote_response_core_console_write(Remote *remote, Packet *packet)
+{
+	return ERROR_SUCCESS;
+}
+
+BOOL command_is_inline(Command *command, Packet *packet);
+Command* command_locate(Packet *packet);
+DWORD command_validate_arguments(Command *command, Packet *packet);
+DWORD THREADCALL command_process_thread(THREAD * thread);
+
+
+/*!
+ * @brief Base RPC dispatch table.
+ */
+Command baseCommands[] =
+{
+	// Console commands
+	{ "core_console_write",
+		{ remote_request_core_console_write, NULL, { TLV_META_TYPE_STRING }, 1 | ARGUMENT_FLAG_REPEAT },
+		{ remote_response_core_console_write, NULL, EMPTY_TLV },
+	},
+
+	// Native Channel commands
+	// this overloads the "core_channel_open" in the base command list
+	COMMAND_REQ_REP("core_channel_open", remote_request_core_channel_open, remote_response_core_channel_open),
+	COMMAND_REQ("core_channel_write", remote_request_core_channel_write),
+	COMMAND_REQ_REP("core_channel_close", remote_request_core_channel_close, remote_response_core_channel_close),
+
+	// Buffered/Pool channel commands
+	COMMAND_REQ("core_channel_read", remote_request_core_channel_read),
+	// Pool channel commands
+	COMMAND_REQ("core_channel_seek", remote_request_core_channel_seek),
+	COMMAND_REQ("core_channel_eof", remote_request_core_channel_eof),
+	COMMAND_REQ("core_channel_tell", remote_request_core_channel_tell),
+	// Soon to be deprecated
+	COMMAND_REQ("core_channel_interact", remote_request_core_channel_interact),
+	// Packet Encryption
+	COMMAND_REQ("core_negotiate_aes", request_negotiate_aes_key),
+	// timeouts
+	COMMAND_REQ("core_transport_set_timeouts", remote_request_core_transport_set_timeouts),
+
+	COMMAND_REQ("core_transport_getcerthash", remote_request_core_transport_getcerthash),
+	COMMAND_REQ("core_transport_setcerthash", remote_request_core_transport_setcerthash),
+
+	COMMAND_REQ("core_transport_list", remote_request_core_transport_list),
+	COMMAND_INLINE_REQ("core_transport_sleep", remote_request_core_transport_sleep),
+	COMMAND_INLINE_REQ("core_transport_change", remote_request_core_transport_change),
+	COMMAND_INLINE_REQ("core_transport_next", remote_request_core_transport_next),
+	COMMAND_INLINE_REQ("core_transport_prev", remote_request_core_transport_prev),
+	COMMAND_REQ("core_transport_add", remote_request_core_transport_add),
+	COMMAND_REQ("core_transport_remove", remote_request_core_transport_remove),
+	// Migration
+	COMMAND_INLINE_REQ("core_migrate", remote_request_core_migrate),
+	// Shutdown
+	COMMAND_INLINE_REQ("core_shutdown", remote_request_core_shutdown),
+	// Terminator
+	COMMAND_TERMINATOR
+};
+
+/*!
+ * @brief Dynamically registered command extensions.
+ * @details A linked list of commands registered on the fly by reflectively-loaded extensions.
+ */
+Command* extensionCommands = NULL;
+
+/*!
+ * @brief Register a full list of commands with meterpreter.
+ * @param commands The array of commands that are to be registered for the module/extension.
+ */
+void command_register_all(Command commands[])
+{
+	DWORD index;
+
+	for (index = 0; commands[index].method; index++)
+	{
+		command_register(&commands[index]);
+	}
+
+#ifdef DEBUGTRACE
+	Command* command;
+
+	dprintf("[COMMAND LIST] Listing current extension commands");
+	for (command = extensionCommands; command; command = command->next)
+	{
+		dprintf("[COMMAND LIST] Found: %s", command->method);
+	}
+#endif
+}
+
+/*!
+ * @brief Dynamically register a custom command handler
+ * @param command Pointer to the command that should be registered.
+ * @return `ERROR_SUCCESS` when command registers successfully, otherwise returns the error.
+ */
+DWORD command_register(Command *command)
+{
+	Command *newCommand;
+
+	dprintf("Registering a new command (%s)...", command->method);
+	if (!(newCommand = (Command *)malloc(sizeof(Command))))
+	{
+		return ERROR_NOT_ENOUGH_MEMORY;
+	}
+
+	dprintf("Allocated memory...");
+	memcpy(newCommand, command, sizeof(Command));
+
+	dprintf("Setting new command...");
+	if (extensionCommands)
+	{
+		extensionCommands->prev = newCommand;
+	}
+
+	dprintf("Fixing next/prev... %p", newCommand);
+	newCommand->next = extensionCommands;
+	newCommand->prev = NULL;
+	extensionCommands = newCommand;
+
+	dprintf("Done...");
+	return ERROR_SUCCESS;
+}
+
+/*!
+ * @brief Deregister a full list of commands from meterpreter.
+ * @param commands The array of commands that are to be deregistered from the module/extension.
+ */
+void command_deregister_all(Command commands[])
+{
+	DWORD index;
+
+	for (index = 0; commands[index].method; index++)
+	{
+		command_deregister(&commands[index]);
+	}
+}
+
+/*!
+ * @brief Dynamically deregister a custom command handler
+ * @param command Pointer to the command that should be deregistered.
+ * @return `ERROR_SUCCESS` when command deregisters successfully, otherwise returns the error.
+ */
+DWORD command_deregister(Command *command)
+{
+	Command *current, *prev;
+	DWORD res = ERROR_NOT_FOUND;
+
+	// Search the extension list for the command
+	for (current = extensionCommands, prev = NULL;
+		current;
+		prev = current, current = current->next)
+	{
+		if (strcmp(command->method, current->method))
+			continue;
+
+		if (prev)
+		{
+			prev->next = current->next;
+		}
+		else
+		{
+			extensionCommands = current->next;
+		}
+
+		if (current->next)
+		{
+			current->next->prev = prev;
+		}
+
+		// Deallocate it
+		free(current);
+
+		res = ERROR_SUCCESS;
+
+		break;
+	}
+
+	return res;
+}
+
+/*! @brief A list of all command threads currenlty executing. */
+LIST * commandThreadList = NULL;
+
+/*!
+ * @brief Block untill all running command threads have finished.
+ */
+VOID command_join_threads(VOID)
+{
+	while (list_count(commandThreadList) > 0)
+	{
+		THREAD * thread = (THREAD *)list_get(commandThreadList, 0);
+		if (thread)
+		{
+			thread_join(thread);
+		}
+	}
+}
+
+/*!
+ * @brief Process a command directly on the current thread.
+ * @param baseCommand Pointer to the \c Command in the base command list to be executed.
+ * @param extensionCommand Pointer to the \c Command in the extension command list to be executed.
+ * @param remote Pointer to the \c Remote endpoint for this command.
+ * @param packet Pointer to the \c Packet containing the command detail.
+ * @returns Boolean value indicating if the server should continue processing.
+ * @retval TRUE The server can and should continue processing.
+ * @retval FALSE The server should stop processing and shut down.
+ * @sa command_handle
+ * @sa command_process_thread
+ * @remarks The \c baseCommand is always executed first, but if there is an \c extensionCommand
+ *          then the result of the \c baseCommand processing is ignored and the result of
+ *          \c extensionCommand is returned instead.
+ */
+BOOL command_process_inline(Command *baseCommand, Command *extensionCommand, Remote *remote, Packet *packet)
+{
+	DWORD result;
+	BOOL serverContinue = TRUE;
+	Tlv requestIdTlv;
+	PCHAR requestId;
+	PacketTlvType packetTlvType;
+	Command *commands[2] = { baseCommand, extensionCommand };
+	Command *command = NULL;
+	DWORD dwIndex;
+	LPCSTR lpMethod = NULL;
+
+	__try
+	{
+		do
+		{
+			for (dwIndex = 0; dwIndex < 2; ++dwIndex)
+			{
+				command = commands[dwIndex];
+
+				if (command == NULL)
+				{
+					continue;
+				}
+
+				lpMethod = command->method;
+				dprintf("[COMMAND] Executing command %s", lpMethod);
+
+				// Impersonate the thread token if needed (only on Windows)
+				if (remote->server_token != remote->thread_token)
+				{
+					if (!ImpersonateLoggedOnUser(remote->thread_token))
+					{
+						dprintf("[COMMAND] Failed to impersonate thread token (%s) (%u)", lpMethod, GetLastError());
+					}
+				}
+
+				// Validate the arguments, if requested.  Always make sure argument
+				// lengths are sane.
+				if (command_validate_arguments(command, packet) != ERROR_SUCCESS)
+				{
+					dprintf("[COMMAND] Command arguments failed to validate");
+					continue;
+				}
+
+				packetTlvType = packet_get_type(packet);
+				switch (packetTlvType)
+				{
+				case PACKET_TLV_TYPE_REQUEST:
+				case PACKET_TLV_TYPE_PLAIN_REQUEST:
+					if (command->request.inline_handler) {
+						dprintf("[DISPATCH] executing inline request handler %s", lpMethod);
+						serverContinue = command->request.inline_handler(remote, packet, &result) && serverContinue;
+						dprintf("[DISPATCH] executed %s, continue %s", lpMethod, serverContinue ? "yes" : "no");
+					}
+					else
+					{
+						dprintf("[DISPATCH] executing request handler %s", lpMethod);
+						result = command->request.handler(remote, packet);
+					}
+					break;
+				case PACKET_TLV_TYPE_RESPONSE:
+				case PACKET_TLV_TYPE_PLAIN_RESPONSE:
+					if (command->response.inline_handler)
+					{
+						dprintf("[DISPATCH] executing inline response handler %s", lpMethod);
+						serverContinue = command->response.inline_handler(remote, packet, &result) && serverContinue;
+					}
+					else
+					{
+						dprintf("[DISPATCH] executing response handler %s", lpMethod);
+						result = command->response.handler(remote, packet);
+					}
+					break;
+				}
+			}
+
+			dprintf("[COMMAND] Calling completion handlers...");
+
+			// Get the request identifier if the packet has one.
+			if (packet_get_tlv_string(packet, TLV_TYPE_REQUEST_ID, &requestIdTlv) == ERROR_SUCCESS)
+			{
+				requestId = (PCHAR)requestIdTlv.buffer;
+			}
+
+			// Finally, call completion routines for the provided identifier
+			if (((packetTlvType == PACKET_TLV_TYPE_RESPONSE) || (packetTlvType == PACKET_TLV_TYPE_PLAIN_RESPONSE)) && requestId)
+			{
+				packet_call_completion_handlers(remote, packet, requestId);
+			}
+
+			dprintf("[COMMAND] Completion handlers finished for %s. Returning: %s", lpMethod, (serverContinue ? "TRUE" : "FALSE"));
+		} while (0);
+	}
+	__except (EXCEPTION_EXECUTE_HANDLER)
+	{
+		dprintf("[COMMAND] Exception hit in command %s", lpMethod);
+	}
+
+	if (!packet->local)
+	{
+		packet_destroy(packet);
+	}
+
+	return serverContinue;
+}
+
+/*!
+ * @brief Attempt to locate a command in the base command list.
+ * @param method String that identifies the command.
+ * @returns Pointer to the command entry in the base command list.
+ * @retval NULL Indicates that no command was found for the given method.
+ * @retval NON-NULL Pointer to the command that can be executed.
+ */
+Command* command_locate_base(const char* method)
+{
+	DWORD index;
+
+	dprintf("[COMMAND EXEC] Attempting to locate base command %s", method);
+	for (index = 0; baseCommands[index].method; ++index)
+	{
+		if (strcmp(baseCommands[index].method, method) == 0)
+		{
+			return &baseCommands[index];
+		}
+	}
+
+	dprintf("[COMMAND EXEC] Couldn't find base command %s", method);
+	return NULL;
+}
+
+/*!
+ * @brief Attempt to locate a command in the extensions command list.
+ * @param method String that identifies the command.
+ * @returns Pointer to the command entry in the extensions command list.
+ * @retval NULL Indicates that no command was found for the given method.
+ * @retval NON-NULL Pointer to the command that can be executed.
+ */
+Command* command_locate_extension(const char* method)
+{
+	Command* command;
+
+	dprintf("[COMMAND EXEC] Attempting to locate extension command %s (%p)", method, extensionCommands);
+	for (command = extensionCommands; command; command = command->next)
+	{
+		if (strcmp(command->method, method) == 0)
+		{
+			return command;
+		}
+	}
+
+	dprintf("[COMMAND EXEC] Couldn't find extension command %s", method);
+	return NULL;
+}
+
+/*!
+ * @brief Handle an incoming command.
+ * @param remote Pointer to the \c Remote instance associated with this command.
+ * @param packet Pointer to the \c Packet containing the command data.
+ * @retval TRUE The server can and should continue processing.
+ * @retval FALSE The server should stop processing and shut down.
+ * @remark This function was incorporate to help support two things in meterpreter:
+ *         -# A way of allowing a command to be processed directly on the main server
+ *            thread and not on another thread (which in some cases can cause problems).
+ *         -# A cleaner way of shutting down the server so that container processes
+ *            can shutdown cleanly themselves, where appropriate.
+ *
+ *         This function will look at the command definition and determine if it should
+ *         be executed inline or on a new command thread.
+ * @sa command_process_inline
+ * @sa command_process_thread
+ */
+BOOL command_handle(Remote *remote, Packet *packet)
+{
+	BOOL result = TRUE;
+	THREAD* cpt = NULL;
+	Command* baseCommand = NULL;
+	Command* extensionCommand = NULL;
+	Command** commands = NULL;
+	Packet* response = NULL;
+	PCHAR lpMethod = NULL;
+	Tlv methodTlv;
+
+	do
+	{
+		if (packet_get_tlv_string(packet, TLV_TYPE_METHOD, &methodTlv) != ERROR_SUCCESS)
+		{
+			dprintf("[COMMAND] Unable to extract method from packet.");
+			break;
+		}
+
+		lpMethod = (PCHAR)methodTlv.buffer;
+
+		baseCommand = command_locate_base(lpMethod);
+		extensionCommand = command_locate_extension(lpMethod);
+
+		if (baseCommand == NULL && extensionCommand == NULL) {
+			dprintf("[DISPATCH] Command not found: %s", lpMethod);
+			// We have no matching command for this packet, so it won't get handled. We
+			// need to send an empty response and clean up here before exiting out.
+			response = packet_create_response(packet);
+			if (packet->local)
+			{
+				packet_add_tlv_uint(response, TLV_TYPE_RESULT, ERROR_NOT_SUPPORTED);
+			}
+			else
+			{
+				packet_transmit_response(ERROR_NOT_SUPPORTED, remote, response);
+				packet_destroy(packet);
+			}
+			break;
+		}
+
+		// if either command is registered as inline, run them inline
+		if ((baseCommand && command_is_inline(baseCommand, packet))
+			|| (extensionCommand && command_is_inline(extensionCommand, packet))
+			|| packet->local)
+		{
+			dprintf("[DISPATCH] Executing inline: %s", lpMethod);
+			result = command_process_inline(baseCommand, extensionCommand, remote, packet);
+		}
+		else
+		{
+			dprintf("[DISPATCH] Executing in thread: %s", lpMethod);
+
+			commands = (Command**)malloc(sizeof(Command*) * 2);
+			*commands = baseCommand;
+			*(commands + 1) = extensionCommand;
+
+			cpt = thread_create(command_process_thread, remote, packet, commands);
+			if (cpt)
+			{
+				dprintf("[DISPATCH] created command_process_thread 0x%08X, handle=0x%08X", cpt, cpt->handle);
+				thread_run(cpt);
+			}
+		}
+	} while (0);
+
+	return result;
+}
+
+/*!
+ * @brief Process a single command in a seperate thread of execution.
+ * @param thread Pointer to the thread to execute.
+ * @return Result of thread execution (not the result of the command).
+ * @sa command_handle
+ * @sa command_process_inline
+ */
+DWORD THREADCALL command_process_thread(THREAD * thread)
+{
+	Command** commands = NULL;
+	Remote * remote = NULL;
+	Packet * packet = NULL;
+
+	dprintf("[COMMAND] executing in thread %p", thread);
+
+	if (thread == NULL)
+	{
+		return ERROR_INVALID_HANDLE;
+	}
+
+	remote = (Remote *)thread->parameter1;
+	if (remote == NULL)
+	{
+		return ERROR_INVALID_HANDLE;
+	}
+
+	packet = (Packet *)thread->parameter2;
+	if (packet == NULL)
+	{
+		return ERROR_INVALID_DATA;
+	}
+
+	commands = (Command**)thread->parameter3;
+	if (commands == NULL)
+	{
+		return ERROR_INVALID_DATA;
+	}
+
+	if (commandThreadList == NULL)
+	{
+		commandThreadList = list_create();
+		if (commandThreadList == NULL)
+		{
+			return ERROR_INVALID_HANDLE;
+		}
+	}
+
+	list_add(commandThreadList, thread);
+
+	// invoke processing inline, passing in both commands
+	dprintf("[COMMAND] About to execute inline -> Commands: %p Command1: %p Command2: %p", commands, *commands, *(commands + 1));
+	command_process_inline(*commands, *(commands + 1), remote, packet);
+	dprintf("[COMMAND] Executed inline -> Commands: %p Command1: %p Command2: %p", commands, *commands, *(commands + 1));
+
+	if (list_remove(commandThreadList, thread))
+	{
+		thread_destroy(thread);
+	}
+
+	// free things up now that the command stuff has been finished
+	dprintf("[COMMAND] Cleaning up commands");
+	free(commands);
+
+	return ERROR_SUCCESS;
+}
+
+/*!
+ * @brief Determine if a given command/packet combination should be invoked inline.
+ * @param command Pointer to the \c Command being invoked.
+ * @param packet Pointer to the \c Packet being received/sent.
+ * @returns Boolean indication of whether the command should be executed inline.
+ * @retval TRUE The command should be executed inline on the current thread.
+ * @retval FALSE The command should be executed on a new thread.
+ */
+BOOL command_is_inline( Command *command, Packet *packet )
+{
+	switch (packet_get_type( packet ))
+	{
+	case PACKET_TLV_TYPE_REQUEST:
+	case PACKET_TLV_TYPE_PLAIN_REQUEST:
+		if (command->request.inline_handler)
+			return TRUE;
+	case PACKET_TLV_TYPE_RESPONSE:
+	case PACKET_TLV_TYPE_PLAIN_RESPONSE:
+		if (command->response.inline_handler)
+			return TRUE;
+	}
+
+	return FALSE;
+}
+
+/*!
+ * @brief Validate command arguments
+ * @return Indication of whether the commands are valid or not.
+ * @retval ERROR_SUCCESS All arguments are valid.
+ * @retval ERROR_INVALID_PARAMETER An invalid parameter exists.
+ */
+DWORD command_validate_arguments(Command *command, Packet *packet)
+{
+	PacketDispatcher *dispatcher = NULL;
+	PacketTlvType type = packet_get_type(packet);
+	DWORD res = ERROR_SUCCESS,
+		packetIndex, commandIndex;
+	Tlv current;
+
+	// Select the dispatcher table
+	if ((type == PACKET_TLV_TYPE_RESPONSE) ||
+		(type == PACKET_TLV_TYPE_PLAIN_RESPONSE))
+		dispatcher = &command->response;
+	else
+		dispatcher = &command->request;
+
+	// Enumerate the arguments, validating the meta types of each
+	for (commandIndex = 0, packetIndex = 0;
+		((packet_enum_tlv(packet, packetIndex, TLV_TYPE_ANY, &current) == ERROR_SUCCESS)
+		&& (res == ERROR_SUCCESS));
+		commandIndex++, packetIndex++)
+	{
+		TlvMetaType tlvMetaType;
+
+		// Check to see if we've reached the end of the command arguments
+		if ((dispatcher->numArgumentTypes) &&
+			(commandIndex == (dispatcher->numArgumentTypes & ARGUMENT_FLAG_MASK)))
+		{
+			// If the repeat flag is set, reset the index
+			if (commandIndex & ARGUMENT_FLAG_REPEAT)
+				commandIndex = 0;
+			else
+				break;
+		}
+
+		// Make sure the argument is at least one of the meta types
+		tlvMetaType = packet_get_tlv_meta(packet, &current);
+
+		// Validate argument meta types
+		switch (tlvMetaType)
+		{
+		case TLV_META_TYPE_STRING:
+			if (packet_is_tlv_null_terminated(&current) != ERROR_SUCCESS)
+			{
+				dprintf("[COMMAND] string is not null terminated");
+				res = ERROR_INVALID_PARAMETER;
+			}
+			break;
+		default:
+			break;
+		}
+
+		if ((res != ERROR_SUCCESS) &&
+			(commandIndex < dispatcher->numArgumentTypes))
+			break;
+	}
+
+	return res;
+}