#include "common.h"

/*
 * core_channel_open
 * -----------------
 *
 * Opens a channel with the remote endpoint.  The response handler for this
 * request will establish the relationship on the other side.
 *
 * opt: TLV_TYPE_CHANNEL_TYPE 
 *      The channel type to allocate.  If set, the function returns, allowing
 *      a further up extension handler to allocate the channel.
 */
DWORD remote_request_core_channel_open(Remote *remote, Packet *packet)
{
	Packet *response;
	DWORD res = ERROR_SUCCESS;
	Channel *newChannel;
	PCHAR channelType;
	DWORD flags = 0;

	do
	{
		dprintf( "[CHANNEL] Opening new channel for packet %p", packet );

		// If the channel open request had a specific channel type
		if ((channelType = packet_get_tlv_value_string(packet, TLV_TYPE_CHANNEL_TYPE)))
		{
			res = ERROR_NOT_FOUND;
			break;
		}

		// Get any flags that were supplied
		flags = packet_get_tlv_value_uint(packet, TLV_TYPE_FLAGS);

		dprintf( "[CHANNEL] Opening %s %u", channelType, flags );

		// Allocate a response
		response = packet_create_response(packet);
		
		// Did the response allocation fail?
		if ((!response) || (!(newChannel = channel_create(0, flags))))
		{
			res = ERROR_NOT_ENOUGH_MEMORY;
			break;
		}

		dprintf( "[CHANNEL] Opened %s %u", channelType, flags );

		// Get the channel class and set it
		newChannel->cls = packet_get_tlv_value_uint(packet, TLV_TYPE_CHANNEL_CLASS);

		dprintf( "[CHANNEL] Channel class for %s: %u", channelType, newChannel->cls );

		// Add the new channel identifier to the response
		if ((res = packet_add_tlv_uint(response, TLV_TYPE_CHANNEL_ID,
				channel_get_id(newChannel))) != ERROR_SUCCESS)
			break;

		// Transmit the response
		dprintf( "[CHANNEL] Sending response for %s", channelType  );
		res = packet_transmit(remote, response, NULL);

		dprintf( "[CHANNEL] Done" );

	} while (0);

	return res;
}

/*
 * core_channel_open (response)
 * -----------------
 *
 * Handles the response to a request to open a channel.
 *
 * This function takes the supplied channel identifier and creates a
 * channel list entry with it.
 *
 * req: TLV_TYPE_CHANNEL_ID -- The allocated channel identifier
 */
DWORD remote_response_core_channel_open(Remote *remote, Packet *packet)
{
	DWORD res = ERROR_SUCCESS, channelId;
	Channel *newChannel;

	do
	{
		channelId = packet_get_tlv_value_uint(packet, TLV_TYPE_CHANNEL_ID);
		
		// DId the request fail?
		if (!channelId)
		{
			res = ERROR_NOT_ENOUGH_MEMORY;
			break;
		}

		// Create a local instance of the channel with the supplied identifier
		if (!(newChannel = channel_create(channelId, 0)))
		{
			res = ERROR_NOT_ENOUGH_MEMORY;
			break;
		}

	} while (0);

	return res;
}

/*
 * core_channel_write
 * ------------------
 *
 * Write data from a channel into the local output buffer for it
 */
DWORD remote_request_core_channel_write(Remote *remote, Packet *packet)
{
	Packet *response = packet_create_response(packet);
	DWORD res = ERROR_SUCCESS, channelId, written = 0;
	Tlv channelData;
	Channel * channel = NULL;

	do
	{
		channelId = packet_get_tlv_value_uint(packet, TLV_TYPE_CHANNEL_ID);

		// Try to locate the specified channel
		if (!(channel = channel_find_by_id(channelId)))
		{
			res = ERROR_NOT_FOUND;
			break;
		}

		lock_acquire( channel->lock );

		// Get the channel data buffer
		if ((res = packet_get_tlv(packet, TLV_TYPE_CHANNEL_DATA, &channelData)) != ERROR_SUCCESS)
			break;

		// Handle the write operation differently based on the class of channel
		switch (channel_get_class(channel))
		{
			// If it's buffered, write it to the local buffer cache
			case CHANNEL_CLASS_BUFFERED:
				res = channel_write_to_buffered(channel, channelData.buffer, channelData.header.length, (PULONG)&written);
				break;
			// If it's non-buffered, call the native write operation handler if
			// one is implemented
			default:
				{
					NativeChannelOps *ops = (NativeChannelOps *)&channel->ops;
					if (ops->write)
						res = ops->write(channel, packet, ops->context, 
								channelData.buffer, channelData.header.length, 
								&written);
					else
						res = ERROR_NOT_SUPPORTED;
				}
				break;
		}

	} while (0);

	if( channel )
		lock_release( channel->lock );

	// Transmit the acknowledgement
	if (response)
	{
		packet_add_tlv_uint(response, TLV_TYPE_RESULT, res);
		packet_add_tlv_uint(response, TLV_TYPE_LENGTH, written);
		packet_add_tlv_uint(response, TLV_TYPE_CHANNEL_ID, channelId);

		res = packet_transmit(remote, response, NULL);
	}

	return res;
}

/*
 * core_channel_read
 * -----------------
 *
 * From from the local buffer and write back to the requester
 *
 * Takes TLVs:
 *
 * req: TLV_TYPE_CHANNEL_ID -- The channel identifier to read from
 * req: TLV_TYPE_LENGTH     -- The number of bytes to read
 */
DWORD remote_request_core_channel_read(Remote *remote, Packet *packet)
{
	DWORD res = ERROR_SUCCESS, bytesToRead, bytesRead, channelId;
	Packet *response = packet_create_response(packet);
	PUCHAR temporaryBuffer = NULL;
	Channel *channel = NULL;

	do
	{
		if (!response)
		{
			res = ERROR_NOT_ENOUGH_MEMORY;
			break;
		}

		// Get the number of bytes to read
		bytesToRead = packet_get_tlv_value_uint(packet, TLV_TYPE_LENGTH);
		channelId   = packet_get_tlv_value_uint(packet, TLV_TYPE_CHANNEL_ID);

		// Try to locate the specified channel
		if (!(channel = channel_find_by_id(channelId)))
		{
			res = ERROR_NOT_FOUND;
			break;
		}

		lock_acquire( channel->lock );

		// Allocate temporary storage
		if (!(temporaryBuffer = (PUCHAR)malloc(bytesToRead)))
		{
			res = ERROR_NOT_ENOUGH_MEMORY;
			break;
		}

		switch (channel_get_class(channel))
		{
			// If it's buffered, read from the local buffer and either transmit 
			// the buffer in the response or write it back asynchronously
			// depending on the mode of the channel.
			case CHANNEL_CLASS_BUFFERED:
				// Read in from local
				res = channel_read_from_buffered(channel, temporaryBuffer, 
				    bytesToRead, (PULONG)&bytesRead);
				break;
			// Handle read I/O for the pool class
			case CHANNEL_CLASS_POOL:
				// If the channel has a read handler
				if (channel->ops.pool.read)
					res = channel->ops.pool.read(channel, packet, 
							channel->ops.pool.native.context, temporaryBuffer, 
							bytesToRead, &bytesRead);
				else
					res = ERROR_NOT_SUPPORTED;
				break;
			default:
				res = ERROR_NOT_SUPPORTED;
		}

		// If we've so far been successful and we have a temporary buffer...
		if ((res == ERROR_SUCCESS) &&(temporaryBuffer) && (bytesRead))
		{
			// If the channel should operate synchronously, add the data to theresponse
			if (channel_is_flag(channel, CHANNEL_FLAG_SYNCHRONOUS))
			{
				// if the channel data is ment to be compressed, compress it!
				if( channel_is_flag( channel, CHANNEL_FLAG_COMPRESS ) )
					packet_add_tlv_raw(response, TLV_TYPE_CHANNEL_DATA|TLV_META_TYPE_COMPRESSED, temporaryBuffer, bytesRead);
				else
					packet_add_tlv_raw(response, TLV_TYPE_CHANNEL_DATA, temporaryBuffer, bytesRead);

				res = ERROR_SUCCESS;
			}
			// Otherwise, asynchronously write the buffer to the remote endpoint
			else
			{
				if ((res = channel_write(channel, remote, NULL, 0, temporaryBuffer, bytesRead, NULL)) != ERROR_SUCCESS)
					break;
			}
		}

	} while (0);
	
	if( channel )
		lock_release( channel->lock );

	if (temporaryBuffer)
		free(temporaryBuffer);

	// Transmit the acknowledgement
	if (response)
	{
		packet_add_tlv_uint(response, TLV_TYPE_RESULT, res);
		packet_add_tlv_uint(response, TLV_TYPE_LENGTH, bytesRead);
		packet_add_tlv_uint(response, TLV_TYPE_CHANNEL_ID, channelId);

		res = packet_transmit(remote, response, NULL);
	}

	return res;
}

/*
 * core_channel_close
 * ------------------
 *
 * Closes a previously opened channel.
 *
 * req: TLV_TYPE_CHANNEL_ID -- The channel identifier to close
 */
DWORD remote_request_core_channel_close(Remote *remote, Packet *packet)
{
	Packet *response = packet_create_response(packet);
	DWORD res = ERROR_SUCCESS, channelId;
	Channel *channel = NULL;

	dprintf("[CHANNEL] remote_request_core_channel_close.");

	do
	{
		// Get the channel identifier
		channelId = packet_get_tlv_value_uint(packet, TLV_TYPE_CHANNEL_ID);

		// Try to locate the specified channel
		if (!(channel = channel_find_by_id(channelId)))
		{
			res = ERROR_NOT_FOUND;
			break;
		}

		// Destroy the channel
		channel_destroy(channel, packet);

		if (response)
		{
			packet_add_tlv_uint(response, TLV_TYPE_CHANNEL_ID, channelId);
		}

	} while (0);

	// Transmit the acknowledgement
	if (response)
	{
		packet_add_tlv_uint(response, TLV_TYPE_RESULT, res);

		res = packet_transmit(remote, response, NULL);
	}

	return res;
}

/*
 * core_channel_close (response)
 * ------------------
 *
 * Removes the local instance of the channel
 *
 * req: TLV_TYPE_CHANNEL_ID -- The channel identifier to close
 */
DWORD remote_response_core_channel_close(Remote *remote, Packet *packet)
{
	DWORD res = ERROR_SUCCESS, channelId;
	Channel *channel = NULL;

	do
	{
		// Get the channel identifier
		channelId = packet_get_tlv_value_uint(packet, TLV_TYPE_CHANNEL_ID);

		// Try to locate the specified channel
		if (!(channel = channel_find_by_id(channelId)))
		{
			res = ERROR_NOT_FOUND;
			break;
		}

		// Destroy the channel
		channel_destroy(channel, packet);

	} while (0);

	return res;
}


/*
 * core_channel_seek
 * -----------------
 *
 * req: TLV_TYPE_CHANNEL_ID  -- The channel identifier to seek on
 * req: TLV_TYPE_SEEK_OFFSET -- The offset to seek to
 * req: TLV_TYPE_SEEK_WHENCE -- The relativity to which the offset refers
 */
DWORD remote_request_core_channel_seek(Remote *remote, Packet *packet)
{
	Channel *channel = NULL;
	Packet *response = packet_create_response(packet);
	DWORD result = ERROR_SUCCESS;

	do
	{
		// Lookup the channel by its identifier
		if (!(channel = channel_find_by_id(
				packet_get_tlv_value_uint(packet, TLV_TYPE_CHANNEL_ID))))
		{
			result = ERROR_NOT_FOUND;
			break;
		}

		lock_acquire( channel->lock );

		// Make sure this class is compatible
		if (channel_get_class(channel) != CHANNEL_CLASS_POOL)
		{
			result = ERROR_NOT_SUPPORTED;
			break;
		}

		// Call the function if it's set
		if (channel->ops.pool.seek)
			result = channel->ops.pool.seek(channel, packet, 
					channel->ops.pool.native.context, 
					(LONG)packet_get_tlv_value_uint(packet, TLV_TYPE_SEEK_OFFSET),
					packet_get_tlv_value_uint(packet, TLV_TYPE_SEEK_WHENCE));
		else
			result = ERROR_NOT_SUPPORTED;

	} while (0);
	
	if( channel )
		lock_release( channel->lock );

	// Transmit the result
	packet_transmit_response(result, remote, response);

	return result;
}

/*
 * core_channel_eof
 * -----------------
 *
 * req: TLV_TYPE_CHANNEL_ID  -- The channel identifier to check eof on
 */
DWORD remote_request_core_channel_eof(Remote *remote, Packet *packet)
{
	Channel *channel = NULL;
	Packet *response = packet_create_response(packet);
	DWORD result = ERROR_SUCCESS;
	BOOL isEof = FALSE;

	do
	{
		// Lookup the channel by its identifier
		if (!(channel = channel_find_by_id(
				packet_get_tlv_value_uint(packet, TLV_TYPE_CHANNEL_ID))))
		{
			result = ERROR_NOT_FOUND;
			break;
		}

		lock_acquire( channel->lock );

		// Make sure this class is compatible
		if (channel_get_class(channel) != CHANNEL_CLASS_POOL)
		{
			result = ERROR_NOT_SUPPORTED;
			break;
		}

		// Call the function if it's set
		if (channel->ops.pool.eof)
			result = channel->ops.pool.eof(channel, packet, 
					channel->ops.pool.native.context, 
					&isEof);
		else
			result = ERROR_NOT_SUPPORTED;

	} while (0);
	
	if( channel )
		lock_release( channel->lock );

	// Add the EOF flag
	packet_add_tlv_bool(response, TLV_TYPE_BOOL, isEof);

	// Transmit the response
	packet_transmit_response(result, remote, response);

	return result;
}

/*
 * core_channel_tell
 * -----------------
 *
 * req: TLV_TYPE_CHANNEL_ID  -- The channel identifier to check tell on
 */
DWORD remote_request_core_channel_tell(Remote *remote, Packet *packet)
{
	Channel *channel = NULL;
	Packet *response = packet_create_response(packet);
	DWORD result = ERROR_SUCCESS;
	LONG offset = 0;

	do
	{
		// Lookup the channel by its identifier
		if (!(channel = channel_find_by_id(
				packet_get_tlv_value_uint(packet, TLV_TYPE_CHANNEL_ID))))
		{
			result = ERROR_NOT_FOUND;
			break;
		}

		lock_acquire( channel->lock );

		// Make sure this class is compatible
		if (channel_get_class(channel) != CHANNEL_CLASS_POOL)
		{
			result = ERROR_NOT_SUPPORTED;
			break;
		}

		// Call the function if it's set
		if (channel->ops.pool.tell)
			result = channel->ops.pool.tell(channel, packet, 
					channel->ops.pool.native.context, 
					&offset);
		else
			result = ERROR_NOT_SUPPORTED;

	} while (0);

	if( channel )
		lock_release( channel->lock );

	// Add the offset
	packet_add_tlv_uint(response, TLV_TYPE_SEEK_POS, offset);

	// Transmit the response
	packet_transmit_response(result, remote, response);

	return result;
}


/*
 * core_channel_interact
 * ---------------------
 *
 * req: TLV_TYPE_CHANNEL_ID -- The channel identifier to interact with
 * req: TLV_TYPE_BOOL       -- True if interactive, false if not.
 */
DWORD remote_request_core_channel_interact(Remote *remote, Packet *packet)
{
	Packet *response = packet_create_response(packet);
	Channel *channel = NULL;
	DWORD channelId;
	DWORD result = ERROR_SUCCESS;
	BOOLEAN interact;

	// Get the channel identifier
	channelId = packet_get_tlv_value_uint(packet, TLV_TYPE_CHANNEL_ID);
	interact  = packet_get_tlv_value_bool(packet, TLV_TYPE_BOOL);

	// If the channel is found, set the interactive flag accordingly
	if ((channel = channel_find_by_id(channelId)))
	{
		lock_acquire( channel->lock );

		// If the response packet is valid
		if ((response) &&
		    (channel_get_class(channel) != CHANNEL_CLASS_BUFFERED))
		{
			NativeChannelOps *native = (NativeChannelOps *)&channel->ops;

			// Check to see if this channel has a registered interact handler
			dprintf( "[DISPATCH] attempting to set interactive: %d context 0x%p", interact, native->context );
			if (native->interact) {
				result = native->interact(channel, packet, native->context, interact);
			}
		}

		// Set the channel's interactive state
		channel_set_interactive(channel, interact);

		lock_release( channel->lock );
	}

	// Send the response to the requestor so that the interaction can be 
	// complete
	packet_transmit_response(result, remote, response);

	return ERROR_SUCCESS;
}

/*
 * core_crypto_negotiate
 * ---------------------
 *
 * Negotiates a cryptographic session with the remote host
 *
 * req: TLV_TYPE_CIPHER_NAME       -- The cipher being selected.
 * opt: TLV_TYPE_CIPHER_PARAMETERS -- The paramters passed to the cipher for
 *                                    initialization
 */
DWORD remote_request_core_crypto_negotiate(Remote *remote, Packet *packet)
{
	LPCSTR cipherName = packet_get_tlv_value_string(packet,
			TLV_TYPE_CIPHER_NAME);
	DWORD res = ERROR_INVALID_PARAMETER;
	Packet *response = packet_create_response(packet);

	// If a cipher name was supplied, set it
	if (cipherName)
		res = remote_set_cipher(remote, cipherName, packet);

	// Transmit a response
	if (response)
	{
		packet_add_tlv_uint(response, TLV_TYPE_RESULT, res);

		packet_transmit(remote, response, NULL);
	}

	return ERROR_SUCCESS;
}

/*
 * core_shutdown
 * -----------------
 */
DWORD remote_request_core_shutdown( Remote *remote, Packet *packet, DWORD* pResult )
{
	Channel *channel = NULL;
	Packet *response = packet_create_response( packet );
	DWORD result = ERROR_SUCCESS;

	// Acknowledge the shutdown request
	packet_add_tlv_bool( response, TLV_TYPE_BOOL, TRUE );

	// Transmit the response
	dprintf("[DISPATCH] Ack shutdown request");
	packet_transmit_response( result, remote, response );

	*pResult = result;

<<<<<<< HEAD
	dprintf("[DISPATCH] Telling dispatch loop to finish");
=======
	// We always return FALSE here to tell the server to terminate.
>>>>>>> 97071311
	return FALSE;
}
<|MERGE_RESOLUTION|>--- conflicted
+++ resolved
@@ -1,645 +1,642 @@
-#include "common.h"
-
-/*
- * core_channel_open
- * -----------------
- *
- * Opens a channel with the remote endpoint.  The response handler for this
- * request will establish the relationship on the other side.
- *
- * opt: TLV_TYPE_CHANNEL_TYPE 
- *      The channel type to allocate.  If set, the function returns, allowing
- *      a further up extension handler to allocate the channel.
- */
-DWORD remote_request_core_channel_open(Remote *remote, Packet *packet)
-{
-	Packet *response;
-	DWORD res = ERROR_SUCCESS;
-	Channel *newChannel;
-	PCHAR channelType;
-	DWORD flags = 0;
-
-	do
-	{
-		dprintf( "[CHANNEL] Opening new channel for packet %p", packet );
-
-		// If the channel open request had a specific channel type
-		if ((channelType = packet_get_tlv_value_string(packet, TLV_TYPE_CHANNEL_TYPE)))
-		{
-			res = ERROR_NOT_FOUND;
-			break;
-		}
-
-		// Get any flags that were supplied
-		flags = packet_get_tlv_value_uint(packet, TLV_TYPE_FLAGS);
-
-		dprintf( "[CHANNEL] Opening %s %u", channelType, flags );
-
-		// Allocate a response
-		response = packet_create_response(packet);
-		
-		// Did the response allocation fail?
-		if ((!response) || (!(newChannel = channel_create(0, flags))))
-		{
-			res = ERROR_NOT_ENOUGH_MEMORY;
-			break;
-		}
-
-		dprintf( "[CHANNEL] Opened %s %u", channelType, flags );
-
-		// Get the channel class and set it
-		newChannel->cls = packet_get_tlv_value_uint(packet, TLV_TYPE_CHANNEL_CLASS);
-
-		dprintf( "[CHANNEL] Channel class for %s: %u", channelType, newChannel->cls );
-
-		// Add the new channel identifier to the response
-		if ((res = packet_add_tlv_uint(response, TLV_TYPE_CHANNEL_ID,
-				channel_get_id(newChannel))) != ERROR_SUCCESS)
-			break;
-
-		// Transmit the response
-		dprintf( "[CHANNEL] Sending response for %s", channelType  );
-		res = packet_transmit(remote, response, NULL);
-
-		dprintf( "[CHANNEL] Done" );
-
-	} while (0);
-
-	return res;
-}
-
-/*
- * core_channel_open (response)
- * -----------------
- *
- * Handles the response to a request to open a channel.
- *
- * This function takes the supplied channel identifier and creates a
- * channel list entry with it.
- *
- * req: TLV_TYPE_CHANNEL_ID -- The allocated channel identifier
- */
-DWORD remote_response_core_channel_open(Remote *remote, Packet *packet)
-{
-	DWORD res = ERROR_SUCCESS, channelId;
-	Channel *newChannel;
-
-	do
-	{
-		channelId = packet_get_tlv_value_uint(packet, TLV_TYPE_CHANNEL_ID);
-		
-		// DId the request fail?
-		if (!channelId)
-		{
-			res = ERROR_NOT_ENOUGH_MEMORY;
-			break;
-		}
-
-		// Create a local instance of the channel with the supplied identifier
-		if (!(newChannel = channel_create(channelId, 0)))
-		{
-			res = ERROR_NOT_ENOUGH_MEMORY;
-			break;
-		}
-
-	} while (0);
-
-	return res;
-}
-
-/*
- * core_channel_write
- * ------------------
- *
- * Write data from a channel into the local output buffer for it
- */
-DWORD remote_request_core_channel_write(Remote *remote, Packet *packet)
-{
-	Packet *response = packet_create_response(packet);
-	DWORD res = ERROR_SUCCESS, channelId, written = 0;
-	Tlv channelData;
-	Channel * channel = NULL;
-
-	do
-	{
-		channelId = packet_get_tlv_value_uint(packet, TLV_TYPE_CHANNEL_ID);
-
-		// Try to locate the specified channel
-		if (!(channel = channel_find_by_id(channelId)))
-		{
-			res = ERROR_NOT_FOUND;
-			break;
-		}
-
-		lock_acquire( channel->lock );
-
-		// Get the channel data buffer
-		if ((res = packet_get_tlv(packet, TLV_TYPE_CHANNEL_DATA, &channelData)) != ERROR_SUCCESS)
-			break;
-
-		// Handle the write operation differently based on the class of channel
-		switch (channel_get_class(channel))
-		{
-			// If it's buffered, write it to the local buffer cache
-			case CHANNEL_CLASS_BUFFERED:
-				res = channel_write_to_buffered(channel, channelData.buffer, channelData.header.length, (PULONG)&written);
-				break;
-			// If it's non-buffered, call the native write operation handler if
-			// one is implemented
-			default:
-				{
-					NativeChannelOps *ops = (NativeChannelOps *)&channel->ops;
-					if (ops->write)
-						res = ops->write(channel, packet, ops->context, 
-								channelData.buffer, channelData.header.length, 
-								&written);
-					else
-						res = ERROR_NOT_SUPPORTED;
-				}
-				break;
-		}
-
-	} while (0);
-
-	if( channel )
-		lock_release( channel->lock );
-
-	// Transmit the acknowledgement
-	if (response)
-	{
-		packet_add_tlv_uint(response, TLV_TYPE_RESULT, res);
-		packet_add_tlv_uint(response, TLV_TYPE_LENGTH, written);
-		packet_add_tlv_uint(response, TLV_TYPE_CHANNEL_ID, channelId);
-
-		res = packet_transmit(remote, response, NULL);
-	}
-
-	return res;
-}
-
-/*
- * core_channel_read
- * -----------------
- *
- * From from the local buffer and write back to the requester
- *
- * Takes TLVs:
- *
- * req: TLV_TYPE_CHANNEL_ID -- The channel identifier to read from
- * req: TLV_TYPE_LENGTH     -- The number of bytes to read
- */
-DWORD remote_request_core_channel_read(Remote *remote, Packet *packet)
-{
-	DWORD res = ERROR_SUCCESS, bytesToRead, bytesRead, channelId;
-	Packet *response = packet_create_response(packet);
-	PUCHAR temporaryBuffer = NULL;
-	Channel *channel = NULL;
-
-	do
-	{
-		if (!response)
-		{
-			res = ERROR_NOT_ENOUGH_MEMORY;
-			break;
-		}
-
-		// Get the number of bytes to read
-		bytesToRead = packet_get_tlv_value_uint(packet, TLV_TYPE_LENGTH);
-		channelId   = packet_get_tlv_value_uint(packet, TLV_TYPE_CHANNEL_ID);
-
-		// Try to locate the specified channel
-		if (!(channel = channel_find_by_id(channelId)))
-		{
-			res = ERROR_NOT_FOUND;
-			break;
-		}
-
-		lock_acquire( channel->lock );
-
-		// Allocate temporary storage
-		if (!(temporaryBuffer = (PUCHAR)malloc(bytesToRead)))
-		{
-			res = ERROR_NOT_ENOUGH_MEMORY;
-			break;
-		}
-
-		switch (channel_get_class(channel))
-		{
-			// If it's buffered, read from the local buffer and either transmit 
-			// the buffer in the response or write it back asynchronously
-			// depending on the mode of the channel.
-			case CHANNEL_CLASS_BUFFERED:
-				// Read in from local
-				res = channel_read_from_buffered(channel, temporaryBuffer, 
-				    bytesToRead, (PULONG)&bytesRead);
-				break;
-			// Handle read I/O for the pool class
-			case CHANNEL_CLASS_POOL:
-				// If the channel has a read handler
-				if (channel->ops.pool.read)
-					res = channel->ops.pool.read(channel, packet, 
-							channel->ops.pool.native.context, temporaryBuffer, 
-							bytesToRead, &bytesRead);
-				else
-					res = ERROR_NOT_SUPPORTED;
-				break;
-			default:
-				res = ERROR_NOT_SUPPORTED;
-		}
-
-		// If we've so far been successful and we have a temporary buffer...
-		if ((res == ERROR_SUCCESS) &&(temporaryBuffer) && (bytesRead))
-		{
-			// If the channel should operate synchronously, add the data to theresponse
-			if (channel_is_flag(channel, CHANNEL_FLAG_SYNCHRONOUS))
-			{
-				// if the channel data is ment to be compressed, compress it!
-				if( channel_is_flag( channel, CHANNEL_FLAG_COMPRESS ) )
-					packet_add_tlv_raw(response, TLV_TYPE_CHANNEL_DATA|TLV_META_TYPE_COMPRESSED, temporaryBuffer, bytesRead);
-				else
-					packet_add_tlv_raw(response, TLV_TYPE_CHANNEL_DATA, temporaryBuffer, bytesRead);
-
-				res = ERROR_SUCCESS;
-			}
-			// Otherwise, asynchronously write the buffer to the remote endpoint
-			else
-			{
-				if ((res = channel_write(channel, remote, NULL, 0, temporaryBuffer, bytesRead, NULL)) != ERROR_SUCCESS)
-					break;
-			}
-		}
-
-	} while (0);
-	
-	if( channel )
-		lock_release( channel->lock );
-
-	if (temporaryBuffer)
-		free(temporaryBuffer);
-
-	// Transmit the acknowledgement
-	if (response)
-	{
-		packet_add_tlv_uint(response, TLV_TYPE_RESULT, res);
-		packet_add_tlv_uint(response, TLV_TYPE_LENGTH, bytesRead);
-		packet_add_tlv_uint(response, TLV_TYPE_CHANNEL_ID, channelId);
-
-		res = packet_transmit(remote, response, NULL);
-	}
-
-	return res;
-}
-
-/*
- * core_channel_close
- * ------------------
- *
- * Closes a previously opened channel.
- *
- * req: TLV_TYPE_CHANNEL_ID -- The channel identifier to close
- */
-DWORD remote_request_core_channel_close(Remote *remote, Packet *packet)
-{
-	Packet *response = packet_create_response(packet);
-	DWORD res = ERROR_SUCCESS, channelId;
-	Channel *channel = NULL;
-
-	dprintf("[CHANNEL] remote_request_core_channel_close.");
-
-	do
-	{
-		// Get the channel identifier
-		channelId = packet_get_tlv_value_uint(packet, TLV_TYPE_CHANNEL_ID);
-
-		// Try to locate the specified channel
-		if (!(channel = channel_find_by_id(channelId)))
-		{
-			res = ERROR_NOT_FOUND;
-			break;
-		}
-
-		// Destroy the channel
-		channel_destroy(channel, packet);
-
-		if (response)
-		{
-			packet_add_tlv_uint(response, TLV_TYPE_CHANNEL_ID, channelId);
-		}
-
-	} while (0);
-
-	// Transmit the acknowledgement
-	if (response)
-	{
-		packet_add_tlv_uint(response, TLV_TYPE_RESULT, res);
-
-		res = packet_transmit(remote, response, NULL);
-	}
-
-	return res;
-}
-
-/*
- * core_channel_close (response)
- * ------------------
- *
- * Removes the local instance of the channel
- *
- * req: TLV_TYPE_CHANNEL_ID -- The channel identifier to close
- */
-DWORD remote_response_core_channel_close(Remote *remote, Packet *packet)
-{
-	DWORD res = ERROR_SUCCESS, channelId;
-	Channel *channel = NULL;
-
-	do
-	{
-		// Get the channel identifier
-		channelId = packet_get_tlv_value_uint(packet, TLV_TYPE_CHANNEL_ID);
-
-		// Try to locate the specified channel
-		if (!(channel = channel_find_by_id(channelId)))
-		{
-			res = ERROR_NOT_FOUND;
-			break;
-		}
-
-		// Destroy the channel
-		channel_destroy(channel, packet);
-
-	} while (0);
-
-	return res;
-}
-
-
-/*
- * core_channel_seek
- * -----------------
- *
- * req: TLV_TYPE_CHANNEL_ID  -- The channel identifier to seek on
- * req: TLV_TYPE_SEEK_OFFSET -- The offset to seek to
- * req: TLV_TYPE_SEEK_WHENCE -- The relativity to which the offset refers
- */
-DWORD remote_request_core_channel_seek(Remote *remote, Packet *packet)
-{
-	Channel *channel = NULL;
-	Packet *response = packet_create_response(packet);
-	DWORD result = ERROR_SUCCESS;
-
-	do
-	{
-		// Lookup the channel by its identifier
-		if (!(channel = channel_find_by_id(
-				packet_get_tlv_value_uint(packet, TLV_TYPE_CHANNEL_ID))))
-		{
-			result = ERROR_NOT_FOUND;
-			break;
-		}
-
-		lock_acquire( channel->lock );
-
-		// Make sure this class is compatible
-		if (channel_get_class(channel) != CHANNEL_CLASS_POOL)
-		{
-			result = ERROR_NOT_SUPPORTED;
-			break;
-		}
-
-		// Call the function if it's set
-		if (channel->ops.pool.seek)
-			result = channel->ops.pool.seek(channel, packet, 
-					channel->ops.pool.native.context, 
-					(LONG)packet_get_tlv_value_uint(packet, TLV_TYPE_SEEK_OFFSET),
-					packet_get_tlv_value_uint(packet, TLV_TYPE_SEEK_WHENCE));
-		else
-			result = ERROR_NOT_SUPPORTED;
-
-	} while (0);
-	
-	if( channel )
-		lock_release( channel->lock );
-
-	// Transmit the result
-	packet_transmit_response(result, remote, response);
-
-	return result;
-}
-
-/*
- * core_channel_eof
- * -----------------
- *
- * req: TLV_TYPE_CHANNEL_ID  -- The channel identifier to check eof on
- */
-DWORD remote_request_core_channel_eof(Remote *remote, Packet *packet)
-{
-	Channel *channel = NULL;
-	Packet *response = packet_create_response(packet);
-	DWORD result = ERROR_SUCCESS;
-	BOOL isEof = FALSE;
-
-	do
-	{
-		// Lookup the channel by its identifier
-		if (!(channel = channel_find_by_id(
-				packet_get_tlv_value_uint(packet, TLV_TYPE_CHANNEL_ID))))
-		{
-			result = ERROR_NOT_FOUND;
-			break;
-		}
-
-		lock_acquire( channel->lock );
-
-		// Make sure this class is compatible
-		if (channel_get_class(channel) != CHANNEL_CLASS_POOL)
-		{
-			result = ERROR_NOT_SUPPORTED;
-			break;
-		}
-
-		// Call the function if it's set
-		if (channel->ops.pool.eof)
-			result = channel->ops.pool.eof(channel, packet, 
-					channel->ops.pool.native.context, 
-					&isEof);
-		else
-			result = ERROR_NOT_SUPPORTED;
-
-	} while (0);
-	
-	if( channel )
-		lock_release( channel->lock );
-
-	// Add the EOF flag
-	packet_add_tlv_bool(response, TLV_TYPE_BOOL, isEof);
-
-	// Transmit the response
-	packet_transmit_response(result, remote, response);
-
-	return result;
-}
-
-/*
- * core_channel_tell
- * -----------------
- *
- * req: TLV_TYPE_CHANNEL_ID  -- The channel identifier to check tell on
- */
-DWORD remote_request_core_channel_tell(Remote *remote, Packet *packet)
-{
-	Channel *channel = NULL;
-	Packet *response = packet_create_response(packet);
-	DWORD result = ERROR_SUCCESS;
-	LONG offset = 0;
-
-	do
-	{
-		// Lookup the channel by its identifier
-		if (!(channel = channel_find_by_id(
-				packet_get_tlv_value_uint(packet, TLV_TYPE_CHANNEL_ID))))
-		{
-			result = ERROR_NOT_FOUND;
-			break;
-		}
-
-		lock_acquire( channel->lock );
-
-		// Make sure this class is compatible
-		if (channel_get_class(channel) != CHANNEL_CLASS_POOL)
-		{
-			result = ERROR_NOT_SUPPORTED;
-			break;
-		}
-
-		// Call the function if it's set
-		if (channel->ops.pool.tell)
-			result = channel->ops.pool.tell(channel, packet, 
-					channel->ops.pool.native.context, 
-					&offset);
-		else
-			result = ERROR_NOT_SUPPORTED;
-
-	} while (0);
-
-	if( channel )
-		lock_release( channel->lock );
-
-	// Add the offset
-	packet_add_tlv_uint(response, TLV_TYPE_SEEK_POS, offset);
-
-	// Transmit the response
-	packet_transmit_response(result, remote, response);
-
-	return result;
-}
-
-
-/*
- * core_channel_interact
- * ---------------------
- *
- * req: TLV_TYPE_CHANNEL_ID -- The channel identifier to interact with
- * req: TLV_TYPE_BOOL       -- True if interactive, false if not.
- */
-DWORD remote_request_core_channel_interact(Remote *remote, Packet *packet)
-{
-	Packet *response = packet_create_response(packet);
-	Channel *channel = NULL;
-	DWORD channelId;
-	DWORD result = ERROR_SUCCESS;
-	BOOLEAN interact;
-
-	// Get the channel identifier
-	channelId = packet_get_tlv_value_uint(packet, TLV_TYPE_CHANNEL_ID);
-	interact  = packet_get_tlv_value_bool(packet, TLV_TYPE_BOOL);
-
-	// If the channel is found, set the interactive flag accordingly
-	if ((channel = channel_find_by_id(channelId)))
-	{
-		lock_acquire( channel->lock );
-
-		// If the response packet is valid
-		if ((response) &&
-		    (channel_get_class(channel) != CHANNEL_CLASS_BUFFERED))
-		{
-			NativeChannelOps *native = (NativeChannelOps *)&channel->ops;
-
-			// Check to see if this channel has a registered interact handler
-			dprintf( "[DISPATCH] attempting to set interactive: %d context 0x%p", interact, native->context );
-			if (native->interact) {
-				result = native->interact(channel, packet, native->context, interact);
-			}
-		}
-
-		// Set the channel's interactive state
-		channel_set_interactive(channel, interact);
-
-		lock_release( channel->lock );
-	}
-
-	// Send the response to the requestor so that the interaction can be 
-	// complete
-	packet_transmit_response(result, remote, response);
-
-	return ERROR_SUCCESS;
-}
-
-/*
- * core_crypto_negotiate
- * ---------------------
- *
- * Negotiates a cryptographic session with the remote host
- *
- * req: TLV_TYPE_CIPHER_NAME       -- The cipher being selected.
- * opt: TLV_TYPE_CIPHER_PARAMETERS -- The paramters passed to the cipher for
- *                                    initialization
- */
-DWORD remote_request_core_crypto_negotiate(Remote *remote, Packet *packet)
-{
-	LPCSTR cipherName = packet_get_tlv_value_string(packet,
-			TLV_TYPE_CIPHER_NAME);
-	DWORD res = ERROR_INVALID_PARAMETER;
-	Packet *response = packet_create_response(packet);
-
-	// If a cipher name was supplied, set it
-	if (cipherName)
-		res = remote_set_cipher(remote, cipherName, packet);
-
-	// Transmit a response
-	if (response)
-	{
-		packet_add_tlv_uint(response, TLV_TYPE_RESULT, res);
-
-		packet_transmit(remote, response, NULL);
-	}
-
-	return ERROR_SUCCESS;
-}
-
-/*
- * core_shutdown
- * -----------------
- */
-DWORD remote_request_core_shutdown( Remote *remote, Packet *packet, DWORD* pResult )
-{
-	Channel *channel = NULL;
-	Packet *response = packet_create_response( packet );
-	DWORD result = ERROR_SUCCESS;
-
-	// Acknowledge the shutdown request
-	packet_add_tlv_bool( response, TLV_TYPE_BOOL, TRUE );
-
-	// Transmit the response
-	dprintf("[DISPATCH] Ack shutdown request");
-	packet_transmit_response( result, remote, response );
-
-	*pResult = result;
-
-<<<<<<< HEAD
-	dprintf("[DISPATCH] Telling dispatch loop to finish");
-=======
-	// We always return FALSE here to tell the server to terminate.
->>>>>>> 97071311
-	return FALSE;
-}
+#include "common.h"
+
+/*
+ * core_channel_open
+ * -----------------
+ *
+ * Opens a channel with the remote endpoint.  The response handler for this
+ * request will establish the relationship on the other side.
+ *
+ * opt: TLV_TYPE_CHANNEL_TYPE 
+ *      The channel type to allocate.  If set, the function returns, allowing
+ *      a further up extension handler to allocate the channel.
+ */
+DWORD remote_request_core_channel_open(Remote *remote, Packet *packet)
+{
+	Packet *response;
+	DWORD res = ERROR_SUCCESS;
+	Channel *newChannel;
+	PCHAR channelType;
+	DWORD flags = 0;
+
+	do
+	{
+		dprintf( "[CHANNEL] Opening new channel for packet %p", packet );
+
+		// If the channel open request had a specific channel type
+		if ((channelType = packet_get_tlv_value_string(packet, TLV_TYPE_CHANNEL_TYPE)))
+		{
+			res = ERROR_NOT_FOUND;
+			break;
+		}
+
+		// Get any flags that were supplied
+		flags = packet_get_tlv_value_uint(packet, TLV_TYPE_FLAGS);
+
+		dprintf( "[CHANNEL] Opening %s %u", channelType, flags );
+
+		// Allocate a response
+		response = packet_create_response(packet);
+		
+		// Did the response allocation fail?
+		if ((!response) || (!(newChannel = channel_create(0, flags))))
+		{
+			res = ERROR_NOT_ENOUGH_MEMORY;
+			break;
+		}
+
+		dprintf( "[CHANNEL] Opened %s %u", channelType, flags );
+
+		// Get the channel class and set it
+		newChannel->cls = packet_get_tlv_value_uint(packet, TLV_TYPE_CHANNEL_CLASS);
+
+		dprintf( "[CHANNEL] Channel class for %s: %u", channelType, newChannel->cls );
+
+		// Add the new channel identifier to the response
+		if ((res = packet_add_tlv_uint(response, TLV_TYPE_CHANNEL_ID,
+				channel_get_id(newChannel))) != ERROR_SUCCESS)
+			break;
+
+		// Transmit the response
+		dprintf( "[CHANNEL] Sending response for %s", channelType  );
+		res = packet_transmit(remote, response, NULL);
+
+		dprintf( "[CHANNEL] Done" );
+
+	} while (0);
+
+	return res;
+}
+
+/*
+ * core_channel_open (response)
+ * -----------------
+ *
+ * Handles the response to a request to open a channel.
+ *
+ * This function takes the supplied channel identifier and creates a
+ * channel list entry with it.
+ *
+ * req: TLV_TYPE_CHANNEL_ID -- The allocated channel identifier
+ */
+DWORD remote_response_core_channel_open(Remote *remote, Packet *packet)
+{
+	DWORD res = ERROR_SUCCESS, channelId;
+	Channel *newChannel;
+
+	do
+	{
+		channelId = packet_get_tlv_value_uint(packet, TLV_TYPE_CHANNEL_ID);
+		
+		// DId the request fail?
+		if (!channelId)
+		{
+			res = ERROR_NOT_ENOUGH_MEMORY;
+			break;
+		}
+
+		// Create a local instance of the channel with the supplied identifier
+		if (!(newChannel = channel_create(channelId, 0)))
+		{
+			res = ERROR_NOT_ENOUGH_MEMORY;
+			break;
+		}
+
+	} while (0);
+
+	return res;
+}
+
+/*
+ * core_channel_write
+ * ------------------
+ *
+ * Write data from a channel into the local output buffer for it
+ */
+DWORD remote_request_core_channel_write(Remote *remote, Packet *packet)
+{
+	Packet *response = packet_create_response(packet);
+	DWORD res = ERROR_SUCCESS, channelId, written = 0;
+	Tlv channelData;
+	Channel * channel = NULL;
+
+	do
+	{
+		channelId = packet_get_tlv_value_uint(packet, TLV_TYPE_CHANNEL_ID);
+
+		// Try to locate the specified channel
+		if (!(channel = channel_find_by_id(channelId)))
+		{
+			res = ERROR_NOT_FOUND;
+			break;
+		}
+
+		lock_acquire( channel->lock );
+
+		// Get the channel data buffer
+		if ((res = packet_get_tlv(packet, TLV_TYPE_CHANNEL_DATA, &channelData)) != ERROR_SUCCESS)
+			break;
+
+		// Handle the write operation differently based on the class of channel
+		switch (channel_get_class(channel))
+		{
+			// If it's buffered, write it to the local buffer cache
+			case CHANNEL_CLASS_BUFFERED:
+				res = channel_write_to_buffered(channel, channelData.buffer, channelData.header.length, (PULONG)&written);
+				break;
+			// If it's non-buffered, call the native write operation handler if
+			// one is implemented
+			default:
+				{
+					NativeChannelOps *ops = (NativeChannelOps *)&channel->ops;
+					if (ops->write)
+						res = ops->write(channel, packet, ops->context, 
+								channelData.buffer, channelData.header.length, 
+								&written);
+					else
+						res = ERROR_NOT_SUPPORTED;
+				}
+				break;
+		}
+
+	} while (0);
+
+	if( channel )
+		lock_release( channel->lock );
+
+	// Transmit the acknowledgement
+	if (response)
+	{
+		packet_add_tlv_uint(response, TLV_TYPE_RESULT, res);
+		packet_add_tlv_uint(response, TLV_TYPE_LENGTH, written);
+		packet_add_tlv_uint(response, TLV_TYPE_CHANNEL_ID, channelId);
+
+		res = packet_transmit(remote, response, NULL);
+	}
+
+	return res;
+}
+
+/*
+ * core_channel_read
+ * -----------------
+ *
+ * From from the local buffer and write back to the requester
+ *
+ * Takes TLVs:
+ *
+ * req: TLV_TYPE_CHANNEL_ID -- The channel identifier to read from
+ * req: TLV_TYPE_LENGTH     -- The number of bytes to read
+ */
+DWORD remote_request_core_channel_read(Remote *remote, Packet *packet)
+{
+	DWORD res = ERROR_SUCCESS, bytesToRead, bytesRead, channelId;
+	Packet *response = packet_create_response(packet);
+	PUCHAR temporaryBuffer = NULL;
+	Channel *channel = NULL;
+
+	do
+	{
+		if (!response)
+		{
+			res = ERROR_NOT_ENOUGH_MEMORY;
+			break;
+		}
+
+		// Get the number of bytes to read
+		bytesToRead = packet_get_tlv_value_uint(packet, TLV_TYPE_LENGTH);
+		channelId   = packet_get_tlv_value_uint(packet, TLV_TYPE_CHANNEL_ID);
+
+		// Try to locate the specified channel
+		if (!(channel = channel_find_by_id(channelId)))
+		{
+			res = ERROR_NOT_FOUND;
+			break;
+		}
+
+		lock_acquire( channel->lock );
+
+		// Allocate temporary storage
+		if (!(temporaryBuffer = (PUCHAR)malloc(bytesToRead)))
+		{
+			res = ERROR_NOT_ENOUGH_MEMORY;
+			break;
+		}
+
+		switch (channel_get_class(channel))
+		{
+			// If it's buffered, read from the local buffer and either transmit 
+			// the buffer in the response or write it back asynchronously
+			// depending on the mode of the channel.
+			case CHANNEL_CLASS_BUFFERED:
+				// Read in from local
+				res = channel_read_from_buffered(channel, temporaryBuffer, 
+				    bytesToRead, (PULONG)&bytesRead);
+				break;
+			// Handle read I/O for the pool class
+			case CHANNEL_CLASS_POOL:
+				// If the channel has a read handler
+				if (channel->ops.pool.read)
+					res = channel->ops.pool.read(channel, packet, 
+							channel->ops.pool.native.context, temporaryBuffer, 
+							bytesToRead, &bytesRead);
+				else
+					res = ERROR_NOT_SUPPORTED;
+				break;
+			default:
+				res = ERROR_NOT_SUPPORTED;
+		}
+
+		// If we've so far been successful and we have a temporary buffer...
+		if ((res == ERROR_SUCCESS) &&(temporaryBuffer) && (bytesRead))
+		{
+			// If the channel should operate synchronously, add the data to theresponse
+			if (channel_is_flag(channel, CHANNEL_FLAG_SYNCHRONOUS))
+			{
+				// if the channel data is ment to be compressed, compress it!
+				if( channel_is_flag( channel, CHANNEL_FLAG_COMPRESS ) )
+					packet_add_tlv_raw(response, TLV_TYPE_CHANNEL_DATA|TLV_META_TYPE_COMPRESSED, temporaryBuffer, bytesRead);
+				else
+					packet_add_tlv_raw(response, TLV_TYPE_CHANNEL_DATA, temporaryBuffer, bytesRead);
+
+				res = ERROR_SUCCESS;
+			}
+			// Otherwise, asynchronously write the buffer to the remote endpoint
+			else
+			{
+				if ((res = channel_write(channel, remote, NULL, 0, temporaryBuffer, bytesRead, NULL)) != ERROR_SUCCESS)
+					break;
+			}
+		}
+
+	} while (0);
+	
+	if( channel )
+		lock_release( channel->lock );
+
+	if (temporaryBuffer)
+		free(temporaryBuffer);
+
+	// Transmit the acknowledgement
+	if (response)
+	{
+		packet_add_tlv_uint(response, TLV_TYPE_RESULT, res);
+		packet_add_tlv_uint(response, TLV_TYPE_LENGTH, bytesRead);
+		packet_add_tlv_uint(response, TLV_TYPE_CHANNEL_ID, channelId);
+
+		res = packet_transmit(remote, response, NULL);
+	}
+
+	return res;
+}
+
+/*
+ * core_channel_close
+ * ------------------
+ *
+ * Closes a previously opened channel.
+ *
+ * req: TLV_TYPE_CHANNEL_ID -- The channel identifier to close
+ */
+DWORD remote_request_core_channel_close(Remote *remote, Packet *packet)
+{
+	Packet *response = packet_create_response(packet);
+	DWORD res = ERROR_SUCCESS, channelId;
+	Channel *channel = NULL;
+
+	dprintf("[CHANNEL] remote_request_core_channel_close.");
+
+	do
+	{
+		// Get the channel identifier
+		channelId = packet_get_tlv_value_uint(packet, TLV_TYPE_CHANNEL_ID);
+
+		// Try to locate the specified channel
+		if (!(channel = channel_find_by_id(channelId)))
+		{
+			res = ERROR_NOT_FOUND;
+			break;
+		}
+
+		// Destroy the channel
+		channel_destroy(channel, packet);
+
+		if (response)
+		{
+			packet_add_tlv_uint(response, TLV_TYPE_CHANNEL_ID, channelId);
+		}
+
+	} while (0);
+
+	// Transmit the acknowledgement
+	if (response)
+	{
+		packet_add_tlv_uint(response, TLV_TYPE_RESULT, res);
+
+		res = packet_transmit(remote, response, NULL);
+	}
+
+	return res;
+}
+
+/*
+ * core_channel_close (response)
+ * ------------------
+ *
+ * Removes the local instance of the channel
+ *
+ * req: TLV_TYPE_CHANNEL_ID -- The channel identifier to close
+ */
+DWORD remote_response_core_channel_close(Remote *remote, Packet *packet)
+{
+	DWORD res = ERROR_SUCCESS, channelId;
+	Channel *channel = NULL;
+
+	do
+	{
+		// Get the channel identifier
+		channelId = packet_get_tlv_value_uint(packet, TLV_TYPE_CHANNEL_ID);
+
+		// Try to locate the specified channel
+		if (!(channel = channel_find_by_id(channelId)))
+		{
+			res = ERROR_NOT_FOUND;
+			break;
+		}
+
+		// Destroy the channel
+		channel_destroy(channel, packet);
+
+	} while (0);
+
+	return res;
+}
+
+
+/*
+ * core_channel_seek
+ * -----------------
+ *
+ * req: TLV_TYPE_CHANNEL_ID  -- The channel identifier to seek on
+ * req: TLV_TYPE_SEEK_OFFSET -- The offset to seek to
+ * req: TLV_TYPE_SEEK_WHENCE -- The relativity to which the offset refers
+ */
+DWORD remote_request_core_channel_seek(Remote *remote, Packet *packet)
+{
+	Channel *channel = NULL;
+	Packet *response = packet_create_response(packet);
+	DWORD result = ERROR_SUCCESS;
+
+	do
+	{
+		// Lookup the channel by its identifier
+		if (!(channel = channel_find_by_id(
+				packet_get_tlv_value_uint(packet, TLV_TYPE_CHANNEL_ID))))
+		{
+			result = ERROR_NOT_FOUND;
+			break;
+		}
+
+		lock_acquire( channel->lock );
+
+		// Make sure this class is compatible
+		if (channel_get_class(channel) != CHANNEL_CLASS_POOL)
+		{
+			result = ERROR_NOT_SUPPORTED;
+			break;
+		}
+
+		// Call the function if it's set
+		if (channel->ops.pool.seek)
+			result = channel->ops.pool.seek(channel, packet, 
+					channel->ops.pool.native.context, 
+					(LONG)packet_get_tlv_value_uint(packet, TLV_TYPE_SEEK_OFFSET),
+					packet_get_tlv_value_uint(packet, TLV_TYPE_SEEK_WHENCE));
+		else
+			result = ERROR_NOT_SUPPORTED;
+
+	} while (0);
+	
+	if( channel )
+		lock_release( channel->lock );
+
+	// Transmit the result
+	packet_transmit_response(result, remote, response);
+
+	return result;
+}
+
+/*
+ * core_channel_eof
+ * -----------------
+ *
+ * req: TLV_TYPE_CHANNEL_ID  -- The channel identifier to check eof on
+ */
+DWORD remote_request_core_channel_eof(Remote *remote, Packet *packet)
+{
+	Channel *channel = NULL;
+	Packet *response = packet_create_response(packet);
+	DWORD result = ERROR_SUCCESS;
+	BOOL isEof = FALSE;
+
+	do
+	{
+		// Lookup the channel by its identifier
+		if (!(channel = channel_find_by_id(
+				packet_get_tlv_value_uint(packet, TLV_TYPE_CHANNEL_ID))))
+		{
+			result = ERROR_NOT_FOUND;
+			break;
+		}
+
+		lock_acquire( channel->lock );
+
+		// Make sure this class is compatible
+		if (channel_get_class(channel) != CHANNEL_CLASS_POOL)
+		{
+			result = ERROR_NOT_SUPPORTED;
+			break;
+		}
+
+		// Call the function if it's set
+		if (channel->ops.pool.eof)
+			result = channel->ops.pool.eof(channel, packet, 
+					channel->ops.pool.native.context, 
+					&isEof);
+		else
+			result = ERROR_NOT_SUPPORTED;
+
+	} while (0);
+	
+	if( channel )
+		lock_release( channel->lock );
+
+	// Add the EOF flag
+	packet_add_tlv_bool(response, TLV_TYPE_BOOL, isEof);
+
+	// Transmit the response
+	packet_transmit_response(result, remote, response);
+
+	return result;
+}
+
+/*
+ * core_channel_tell
+ * -----------------
+ *
+ * req: TLV_TYPE_CHANNEL_ID  -- The channel identifier to check tell on
+ */
+DWORD remote_request_core_channel_tell(Remote *remote, Packet *packet)
+{
+	Channel *channel = NULL;
+	Packet *response = packet_create_response(packet);
+	DWORD result = ERROR_SUCCESS;
+	LONG offset = 0;
+
+	do
+	{
+		// Lookup the channel by its identifier
+		if (!(channel = channel_find_by_id(
+				packet_get_tlv_value_uint(packet, TLV_TYPE_CHANNEL_ID))))
+		{
+			result = ERROR_NOT_FOUND;
+			break;
+		}
+
+		lock_acquire( channel->lock );
+
+		// Make sure this class is compatible
+		if (channel_get_class(channel) != CHANNEL_CLASS_POOL)
+		{
+			result = ERROR_NOT_SUPPORTED;
+			break;
+		}
+
+		// Call the function if it's set
+		if (channel->ops.pool.tell)
+			result = channel->ops.pool.tell(channel, packet, 
+					channel->ops.pool.native.context, 
+					&offset);
+		else
+			result = ERROR_NOT_SUPPORTED;
+
+	} while (0);
+
+	if( channel )
+		lock_release( channel->lock );
+
+	// Add the offset
+	packet_add_tlv_uint(response, TLV_TYPE_SEEK_POS, offset);
+
+	// Transmit the response
+	packet_transmit_response(result, remote, response);
+
+	return result;
+}
+
+
+/*
+ * core_channel_interact
+ * ---------------------
+ *
+ * req: TLV_TYPE_CHANNEL_ID -- The channel identifier to interact with
+ * req: TLV_TYPE_BOOL       -- True if interactive, false if not.
+ */
+DWORD remote_request_core_channel_interact(Remote *remote, Packet *packet)
+{
+	Packet *response = packet_create_response(packet);
+	Channel *channel = NULL;
+	DWORD channelId;
+	DWORD result = ERROR_SUCCESS;
+	BOOLEAN interact;
+
+	// Get the channel identifier
+	channelId = packet_get_tlv_value_uint(packet, TLV_TYPE_CHANNEL_ID);
+	interact  = packet_get_tlv_value_bool(packet, TLV_TYPE_BOOL);
+
+	// If the channel is found, set the interactive flag accordingly
+	if ((channel = channel_find_by_id(channelId)))
+	{
+		lock_acquire( channel->lock );
+
+		// If the response packet is valid
+		if ((response) &&
+		    (channel_get_class(channel) != CHANNEL_CLASS_BUFFERED))
+		{
+			NativeChannelOps *native = (NativeChannelOps *)&channel->ops;
+
+			// Check to see if this channel has a registered interact handler
+			dprintf( "[DISPATCH] attempting to set interactive: %d context 0x%p", interact, native->context );
+			if (native->interact) {
+				result = native->interact(channel, packet, native->context, interact);
+			}
+		}
+
+		// Set the channel's interactive state
+		channel_set_interactive(channel, interact);
+
+		lock_release( channel->lock );
+	}
+
+	// Send the response to the requestor so that the interaction can be 
+	// complete
+	packet_transmit_response(result, remote, response);
+
+	return ERROR_SUCCESS;
+}
+
+/*
+ * core_crypto_negotiate
+ * ---------------------
+ *
+ * Negotiates a cryptographic session with the remote host
+ *
+ * req: TLV_TYPE_CIPHER_NAME       -- The cipher being selected.
+ * opt: TLV_TYPE_CIPHER_PARAMETERS -- The paramters passed to the cipher for
+ *                                    initialization
+ */
+DWORD remote_request_core_crypto_negotiate(Remote *remote, Packet *packet)
+{
+	LPCSTR cipherName = packet_get_tlv_value_string(packet,
+			TLV_TYPE_CIPHER_NAME);
+	DWORD res = ERROR_INVALID_PARAMETER;
+	Packet *response = packet_create_response(packet);
+
+	// If a cipher name was supplied, set it
+	if (cipherName)
+		res = remote_set_cipher(remote, cipherName, packet);
+
+	// Transmit a response
+	if (response)
+	{
+		packet_add_tlv_uint(response, TLV_TYPE_RESULT, res);
+
+		packet_transmit(remote, response, NULL);
+	}
+
+	return ERROR_SUCCESS;
+}
+
+/*
+ * core_shutdown
+ * -----------------
+ */
+DWORD remote_request_core_shutdown( Remote *remote, Packet *packet, DWORD* pResult )
+{
+	Channel *channel = NULL;
+	Packet *response = packet_create_response( packet );
+	DWORD result = ERROR_SUCCESS;
+
+	// Acknowledge the shutdown request
+	packet_add_tlv_bool( response, TLV_TYPE_BOOL, TRUE );
+
+	// Transmit the response
+	dprintf("[DISPATCH] Ack shutdown request");
+	packet_transmit_response( result, remote, response );
+
+	*pResult = result;
+
+	dprintf("[DISPATCH] Telling dispatch loop to finish");
+	// We always return FALSE here to tell the server to terminate.
+	return FALSE;
+}